--- conflicted
+++ resolved
@@ -692,17 +692,7 @@
 
         start(detector, http);
 
-<<<<<<< HEAD
         String request = "AAAA".repeat(32768);
-        String response = getResponse(request);
-=======
-        StringBuilder sb = new StringBuilder();
-        for (int i = 0; i < 32768; i++)
-        {
-            sb.append("AAAA");
-        }
-        String request = sb.toString();
->>>>>>> 42c4d9b3
 
         try
         {
