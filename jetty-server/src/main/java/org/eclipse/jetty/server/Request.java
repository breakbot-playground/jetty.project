--- conflicted
+++ resolved
@@ -73,11 +73,7 @@
 import org.eclipse.jetty.server.session.AbstractSessionManager;
 import org.eclipse.jetty.util.Attributes;
 import org.eclipse.jetty.util.AttributesMap;
-<<<<<<< HEAD
-=======
-import org.eclipse.jetty.util.LazyList;
 import org.eclipse.jetty.util.MultiException;
->>>>>>> 7625f0b8
 import org.eclipse.jetty.util.MultiMap;
 import org.eclipse.jetty.util.MultiPartInputStream;
 import org.eclipse.jetty.util.StringUtil;
@@ -121,26 +117,20 @@
 public class Request implements HttpServletRequest
 {
     public static final String __MULTIPART_CONFIG_ELEMENT = "org.eclipse.multipartConfig";
-<<<<<<< HEAD
-=======
     public static final String __MULTIPART_INPUT_STREAM = "org.eclipse.multiPartInputStream";
     public static final String __MULTIPART_CONTEXT = "org.eclipse.multiPartContext";
-    private static final Logger LOG = Log.getLogger(Request.class);
->>>>>>> 7625f0b8
 
     private static final Logger LOG = Log.getLogger(Request.class);
     private static final Collection<Locale> __defaultLocale = Collections.singleton(Locale.getDefault());
     private static final int __NONE = 0, _STREAM = 1, __READER = 2;
 
-<<<<<<< HEAD
     private final HttpChannel<?> _channel;
     private final HttpFields _fields=new HttpFields();
     private final List<ServletRequestAttributeListener>  _requestAttributeListeners=new ArrayList<>();
     private final HttpInput<?> _input;
-=======
+    
     public static class MultiPartCleanerListener implements ServletRequestListener
     {
-
         @Override
         public void requestDestroyed(ServletRequestEvent sre)
         {
@@ -174,12 +164,6 @@
     }
     
     
-    /* ------------------------------------------------------------ */
-    public static Request getRequest(HttpServletRequest request)
-    {
-        if (request instanceof Request)
-            return (Request)request;
->>>>>>> 7625f0b8
 
     private boolean _secure;
     private boolean _asyncSupported = true;
@@ -2007,26 +1991,18 @@
             throw new ServletException("Content-Type != multipart/form-data");
 
         if (_multiPartInputStream == null)
-<<<<<<< HEAD
-        {
-            _multiPartInputStream = new MultiPartInputStream(getInputStream(),
-                                                             getContentType(),(MultipartConfigElement)getAttribute(__MULTIPART_CONFIG_ELEMENT),
-                                                             (_context != null?(File)_context.getAttribute("javax.servlet.context.tempdir"):null));
-            Collection<Part> parts = _multiPartInputStream.getParts(); //causes parsing
-=======
-        { 
+        {
             MultipartConfigElement config = (MultipartConfigElement)getAttribute(__MULTIPART_CONFIG_ELEMENT);
 
             if (config == null)
                 throw new IllegalStateException("No multipart config for servlet");
 
-            _multiPartInputStream = new MultiPartInputStream(getInputStream(), 
+            _multiPartInputStream = new MultiPartInputStream(getInputStream(),
                                                              getContentType(),config, 
                                                              (_context != null?(File)_context.getAttribute("javax.servlet.context.tempdir"):null));
             setAttribute(__MULTIPART_INPUT_STREAM, _multiPartInputStream);
             setAttribute(__MULTIPART_CONTEXT, _context);
-            Collection<Part> parts = _multiPartInputStream.getParts(); //causes parsing 
->>>>>>> 7625f0b8
+            Collection<Part> parts = _multiPartInputStream.getParts(); //causes parsing
             for (Part p:parts)
             {
                 MultiPartInputStream.MultiPart mp = (MultiPartInputStream.MultiPart)p;
@@ -2055,25 +2031,18 @@
 
         if (_multiPartInputStream == null)
         {
-<<<<<<< HEAD
-            _multiPartInputStream = new MultiPartInputStream(getInputStream(),
-                                                             getContentType(),(MultipartConfigElement)getAttribute(__MULTIPART_CONFIG_ELEMENT),
-                                                             (_context != null?(File)_context.getAttribute("javax.servlet.context.tempdir"):null));
-            Collection<Part> parts = _multiPartInputStream.getParts(); //causes parsing
-=======
             MultipartConfigElement config = (MultipartConfigElement)getAttribute(__MULTIPART_CONFIG_ELEMENT);
             
             if (config == null)
                 throw new IllegalStateException("No multipart config for servlet");
             
-            _multiPartInputStream = new MultiPartInputStream(getInputStream(), 
+            _multiPartInputStream = new MultiPartInputStream(getInputStream(),
                                                              getContentType(), config, 
                                                              (_context != null?(File)_context.getAttribute("javax.servlet.context.tempdir"):null));
             
             setAttribute(__MULTIPART_INPUT_STREAM, _multiPartInputStream);
             setAttribute(__MULTIPART_CONTEXT, _context);
-            Collection<Part> parts = _multiPartInputStream.getParts(); //causes parsing 
->>>>>>> 7625f0b8
+            Collection<Part> parts = _multiPartInputStream.getParts(); //causes parsing
             for (Part p:parts)
             {
                 MultiPartInputStream.MultiPart mp = (MultiPartInputStream.MultiPart)p;
@@ -2129,13 +2098,8 @@
     public void mergeQueryString(String query)
     {
         // extract parameters from dispatch query
-<<<<<<< HEAD
         MultiMap<String> parameters = new MultiMap<>();
-        UrlEncoded.decodeTo(query,parameters,getCharacterEncoding());
-=======
-        MultiMap<String> parameters = new MultiMap<String>();
         UrlEncoded.decodeTo(query,parameters, StringUtil.__UTF8); //have to assume UTF-8 because we can't know otherwise
->>>>>>> 7625f0b8
 
         boolean merge_old_query = false;
 
@@ -2155,20 +2119,12 @@
             if (merge_old_query)
             {
                 StringBuilder overridden_query_string = new StringBuilder();
-<<<<<<< HEAD
                 MultiMap<String> overridden_old_query = new MultiMap<>();
-                UrlEncoded.decodeTo(_queryString,overridden_old_query,getCharacterEncoding());
-
-                MultiMap<String> overridden_new_query = new MultiMap<>();
-                UrlEncoded.decodeTo(query,overridden_new_query,getCharacterEncoding());
-=======
-                MultiMap<String> overridden_old_query = new MultiMap<String>();
                 UrlEncoded.decodeTo(_queryString,overridden_old_query,getQueryEncoding());//decode using any queryencoding set for the request
                 
                 
-                MultiMap<String> overridden_new_query = new MultiMap<String>();
+                MultiMap<String> overridden_new_query = new MultiMap<>();
                 UrlEncoded.decodeTo(query,overridden_new_query,StringUtil.__UTF8); //have to assume utf8 as we cannot know otherwise
->>>>>>> 7625f0b8
 
                 for(String name: overridden_old_query.keySet())
                 {
