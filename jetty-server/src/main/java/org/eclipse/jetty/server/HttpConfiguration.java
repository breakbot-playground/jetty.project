--- conflicted
+++ resolved
@@ -668,16 +668,10 @@
             "maxErrorDispatches=" + _maxErrorDispatches,
             "minRequestDataRate=" + _minRequestDataRate,
             "minResponseDataRate=" + _minResponseDataRate,
-<<<<<<< HEAD
             "requestCookieCompliance=" + _requestCookieCompliance,
             "responseCookieCompliance=" + _responseCookieCompliance,
-            "notifyRemoteAsyncErrors=" + _notifyRemoteAsyncErrors
-=======
-            "cookieCompliance=" + _requestCookieCompliance,
-            "setRequestCookieCompliance=" + _responseCookieCompliance,
             "notifyRemoteAsyncErrors=" + _notifyRemoteAsyncErrors,
             "relativeRedirectAllowed=" + _relativeRedirectAllowed
->>>>>>> 5c1dda3f
         );
     }
 
