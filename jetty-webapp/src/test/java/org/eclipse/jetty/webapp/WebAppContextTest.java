--- conflicted
+++ resolved
@@ -209,13 +209,8 @@
         
         try
         {
-<<<<<<< HEAD
-            String response = connector.getResponses("GET http://localhost:8080 HTTP/1.1\r\nHost: localhost:8080\r\nConnection: close\r\n\r\n");
+            String response = connector.getResponse("GET http://localhost:8080 HTTP/1.1\r\nHost: localhost:8080\r\nConnection: close\r\n\r\n");
             assertThat(response,containsString("200 OK"));
-=======
-            String response = connector.getResponse("GET http://localhost:8080 HTTP/1.1\r\nHost: localhost:8080\r\nConnection: close\r\n\r\n");
-            Assert.assertTrue(response.indexOf("200 OK")>=0);
->>>>>>> 90a90d6c
         }
         finally
         {
