--- conflicted
+++ resolved
@@ -809,62 +809,10 @@
         if (context == null || context.getExtraClasspath() == null)
             return null;
 
-<<<<<<< HEAD
         return context.getExtraClasspath()
             .stream()
             .filter(this::isFileSupported)
             .collect(Collectors.toList());
-=======
-        List<Resource> jarResources = new ArrayList<>();
-        StringTokenizer tokenizer = new StringTokenizer(context.getExtraClasspath(), ",;");
-        while (tokenizer.hasMoreTokens())
-        {
-            String token = tokenizer.nextToken().trim();
-
-            // Is this a Glob Reference?
-            if (isGlobReference(token))
-            {
-                String dir = token.substring(0, token.length() - 2);
-                // Use directory
-                Resource dirResource = context.newResource(dir);
-                if (dirResource.exists() && dirResource.isDirectory())
-                {
-                    // To obtain the list of files
-                    String[] entries = dirResource.list();
-                    if (entries != null)
-                    {
-                        Arrays.sort(entries);
-                        for (String entry : entries)
-                        {
-                            try
-                            {
-                                Resource fileResource = dirResource.addPath(entry);
-                                if (isFileSupported(fileResource))
-                                {
-                                    jarResources.add(fileResource);
-                                }
-                            }
-                            catch (Exception ex)
-                            {
-                                LOG.warn("Error resolving file {}", entry, ex);
-                            }
-                        }
-                    }
-                }
-            }
-            else
-            {
-                // Simple reference, add as-is
-                Resource resource = context.newResource(token);
-                if (isFileSupported(resource))
-                {
-                    jarResources.add(resource);
-                }
-            }
-        }
-
-        return jarResources;
->>>>>>> 1a9c68c9
     }
 
     /**
