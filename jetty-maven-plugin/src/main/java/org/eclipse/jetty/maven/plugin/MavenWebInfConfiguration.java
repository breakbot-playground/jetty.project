//
//  ========================================================================
//  Copyright (c) 1995-2018 Mort Bay Consulting Pty. Ltd.
//  ------------------------------------------------------------------------
//  All rights reserved. This program and the accompanying materials
//  are made available under the terms of the Eclipse Public License v1.0
//  and Apache License v2.0 which accompanies this distribution.
//
//      The Eclipse Public License is available at
//      http://www.eclipse.org/legal/epl-v10.html
//
//      The Apache License v2.0 is available at
//      http://www.opensource.org/licenses/apache2.0.php
//
//  You may elect to redistribute this code under either of these licenses.
//  ========================================================================
//

package org.eclipse.jetty.maven.plugin;

import java.io.File;
import java.util.ArrayList;
import java.util.List;
import org.eclipse.jetty.util.log.Log;
import org.eclipse.jetty.util.log.Logger;
import org.eclipse.jetty.util.resource.Resource;
import org.eclipse.jetty.webapp.Configuration;
import org.eclipse.jetty.webapp.WebAppClassLoader;
import org.eclipse.jetty.webapp.WebAppContext;
import org.eclipse.jetty.webapp.WebInfConfiguration;


/**
 * MavenWebInfConfiguration
 * 
 * WebInfConfiguration to take account of overlaid wars expressed as project dependencies and
 * potential configured via the maven-war-plugin.
 */
public class MavenWebInfConfiguration extends WebInfConfiguration
{
    private static final Logger LOG = Log.getLogger(MavenWebInfConfiguration.class);
    
<<<<<<< HEAD

    public MavenWebInfConfiguration()
=======
    /** 
     * @see org.eclipse.jetty.webapp.WebInfConfiguration#configure(org.eclipse.jetty.webapp.WebAppContext)
     */
    @Override
    public void configure(WebAppContext context) throws Exception
>>>>>>> 8fcfdd9d
    {
        hide("org.apache.maven.",
             "org.codehaus.plexus.",
             "javax.enterprise.",
             "javax.decorator.");
    }

    @Override
    public Class<? extends Configuration> replaces()
    {
        return WebInfConfiguration.class;
    }

    /** 
     * @see org.eclipse.jetty.webapp.WebInfConfiguration#configure(org.eclipse.jetty.webapp.WebAppContext)
     */
    public void configure(WebAppContext context) throws Exception
    {
        JettyWebAppContext jwac = (JettyWebAppContext)context;
        
        //put the classes dir and all dependencies into the classpath
        if (jwac.getClassPathFiles() != null && context.getClassLoader() instanceof WebAppClassLoader)
        {
            if (LOG.isDebugEnabled())
                LOG.debug("Setting up classpath ...");
            WebAppClassLoader loader=(WebAppClassLoader)context.getClassLoader();
            for (File classpath:jwac.getClassPathFiles())
                loader.addClassPath(classpath.getCanonicalPath());
        }

        super.configure(context);
    }





}<|MERGE_RESOLUTION|>--- conflicted
+++ resolved
@@ -40,16 +40,8 @@
 {
     private static final Logger LOG = Log.getLogger(MavenWebInfConfiguration.class);
     
-<<<<<<< HEAD
 
     public MavenWebInfConfiguration()
-=======
-    /** 
-     * @see org.eclipse.jetty.webapp.WebInfConfiguration#configure(org.eclipse.jetty.webapp.WebAppContext)
-     */
-    @Override
-    public void configure(WebAppContext context) throws Exception
->>>>>>> 8fcfdd9d
     {
         hide("org.apache.maven.",
              "org.codehaus.plexus.",
@@ -63,9 +55,10 @@
         return WebInfConfiguration.class;
     }
 
-    /** 
+    /**
      * @see org.eclipse.jetty.webapp.WebInfConfiguration#configure(org.eclipse.jetty.webapp.WebAppContext)
      */
+    @Override
     public void configure(WebAppContext context) throws Exception
     {
         JettyWebAppContext jwac = (JettyWebAppContext)context;
