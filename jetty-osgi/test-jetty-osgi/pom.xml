--- conflicted
+++ resolved
@@ -2,11 +2,7 @@
   <parent>
     <groupId>org.eclipse.jetty.osgi</groupId>
     <artifactId>jetty-osgi-project</artifactId>
-<<<<<<< HEAD
     <version>8.1.1-SNAPSHOT</version>
-=======
-    <version>7.6.1-SNAPSHOT</version>
->>>>>>> b88f5720
     <relativePath>../pom.xml</relativePath>
   </parent>
   <modelVersion>4.0.0</modelVersion>
@@ -15,26 +11,9 @@
   <description>Jetty OSGi Integration test</description>
   <properties>
     <bundle-symbolic-name>${project.groupId}.boot.test</bundle-symbolic-name>
-<<<<<<< HEAD
-    <jetty-orbit-url>http://download.eclipse.org/jetty/orbit</jetty-orbit-url>
-    <assembly-directory>target/distribution</assembly-directory>
-    <eclipse-ecj-version>3.6</eclipse-ecj-version>
-    <orbit-javax-activation-version>${javax-activation-version}.0.v201005080500</orbit-javax-activation-version>
-    <orbit-javax-annotation-version>1.1.0.v201105051105</orbit-javax-annotation-version>
-    <orbit-javax-el-version>2.2.0.v201105051105</orbit-javax-el-version>
-    <orbit-javax-mail-glassfish-version>${javax-mail-version}.v201005082020</orbit-javax-mail-glassfish-version>
-    <orbit-javax-servlet-version>3.0.0.v201112011016</orbit-javax-servlet-version>
-    <orbit-javax-servlet-jsp-version>2.2.0.v201112011158</orbit-javax-servlet-jsp-version>
-    <orbit-javax-servlet-jsp-jstl-version>1.2.0.v201105211821</orbit-javax-servlet-jsp-jstl-version>
-    <orbit-com-sun-el-version>2.2.0.v201108011116</orbit-com-sun-el-version>
-    <orbit-org-apache-jasper-version>2.2.2.v201112011158</orbit-org-apache-jasper-version>
-    <orbit-org-apache-taglibs-standard-version>1.2.0.v201004190952</orbit-org-apache-taglibs-standard-version>
-    <orbit-org-objectweb-asm-version>3.3.1.v201101071600</orbit-org-objectweb-asm-version>
-    <orbit-javax-transaction-version>1.1.1.v201004190952</orbit-javax-transaction-version>
-=======
+    <jetty-orbit-url>http://download.eclipse.org/jetty/orbit/</jetty-orbit-url>
     <assembly-directory>target/distribution</assembly-directory>
     <paxexam-version>1.2.0</paxexam-version>
->>>>>>> b88f5720
   </properties>
   <dependencies>
     <!-- Orbit Servlet Deps -->
@@ -124,20 +103,8 @@
       <artifactId>jetty-websocket</artifactId>
       <scope>runtime</scope>
     </dependency>
-<<<<<<< HEAD
-    <!-- can't use javax.servlet:servlet-api:2.5 it is not a bundle.
-    the mortbay one is a bundle -->
-    <dependency>
-        <groupId>${servlet.spec.groupId}</groupId>
-        <artifactId>${servlet.spec.artifactId}</artifactId>
-        <version>${servlet.spec.version}</version>
-      <scope>runtime</scope>
-    </dependency>
-    
-=======
 
     <!-- Eclipse OSGi Deps -->
->>>>>>> b88f5720
     <dependency>
       <groupId>org.eclipse.osgi</groupId>
       <artifactId>org.eclipse.osgi</artifactId>
@@ -220,61 +187,6 @@
               <goal>copy</goal>
             </goals>
             <configuration>
-<<<<<<< HEAD
-              <tasks>
-                <!-- This is the Orbit Downloads Process -->
-
-                <!-- Step 1: download orbit artifact into orbit-cache (if not present) -->
-                <property name="orbit-cache" value="${user.home}/.m2/eclipse-orbit" />
-
-                <mkdir dir="${orbit-cache}" />
-                <get dest="${orbit-cache}" verbose="true" skipexisting="true">
-                  <url url="${jetty-orbit-url}/javax.servlet_${orbit-javax-servlet-version}.jar" />
-                  <url url="${jetty-orbit-url}/javax.activation_${orbit-javax-activation-version}.jar" />
-                  <url url="${jetty-orbit-url}/javax.mail.glassfish_${orbit-javax-mail-glassfish-version}.jar" />
-                  <url url="${jetty-orbit-url}/javax.el_${orbit-javax-el-version}.jar" />
-                  <url url="${jetty-orbit-url}/javax.servlet.jsp_${orbit-javax-servlet-jsp-version}.jar" />
-                  <url url="${jetty-orbit-url}/javax.servlet.jsp.jstl_${orbit-javax-servlet-jsp-jstl-version}.jar" />
-                  <url url="${jetty-orbit-url}/com.sun.el_${orbit-com-sun-el-version}.jar" />
-                  <url url="${jetty-orbit-url}/org.apache.jasper.glassfish_${orbit-org-apache-jasper-version}.jar" />
-                  <url url="${jetty-orbit-url}/org.apache.taglibs.standard.glassfish_${orbit-org-apache-taglibs-standard-version}.jar" />
-                  <url url="${jetty-orbit-url}/ecj-${eclipse-ecj-version}.jar" />
-                </get>
-
-                <!-- Step 2: copy the orbit artifact from orbit-cache to the appropriate lib directory -->
-
-                <!-- ${jetty.home}/lib/ -->
-                <mkdir dir="${assembly-directory}/lib" />
-                <copy file="${orbit-cache}/javax.servlet_${orbit-javax-servlet-version}.jar" tofile="${assembly-directory}/lib/servlet-api-3.0.jar" />
-
-                <!-- ${jetty.home}/lib/jndi/ -->
-                <mkdir dir="${assembly-directory}/lib/jndi" />
-                <copy todir="${assembly-directory}/lib/jndi">
-                  <fileset dir="${orbit-cache}">
-                    <include name="javax.activation_${orbit-javax-activation-version}.jar" />
-                    <include name="javax.mail.glassfish_${orbit-javax-mail-glassfish-version}.jar" />
-                  </fileset>
-                </copy>
-
-                <!-- ${jetty.home}/lib/jsp/ -->
-                <mkdir dir="${assembly-directory}/lib/jsp" />
-                <copy todir="${assembly-directory}/lib/jsp">
-                  <fileset dir="${orbit-cache}">
-                    <include name="javax.el_${orbit-javax-el-version}.jar" />
-                    <include name="javax.servlet.jsp_${orbit-javax-servlet-jsp-version}.jar" />
-                    <include name="javax.servlet.jsp.jstl_${orbit-javax-servlet-jsp-jstl-version}.jar" />
-                    <include name="com.sun.el_${orbit-com-sun-el-version}.jar" />
-                    <include name="org.apache.jasper.glassfish_${orbit-org-apache-jasper-version}.jar" />
-                    <include name="org.apache.taglibs.standard.glassfish_${orbit-org-apache-taglibs-standard-version}.jar" />
-                    <include name="ecj-${eclipse-ecj-version}.jar" />
-                  </fileset>
-                  <!--fileset dir="${orbit-cache}/${eclipse-drop}">
-                    <include name="ecj-${eclipse-ecj-version}.jar" />
-                  </fileset-->
-                </copy>
-
-              </tasks>
-=======
               <artifactItems>
                 <artifactItem>
                   <groupId>org.eclipse.jetty.orbit</groupId>
@@ -311,7 +223,6 @@
               <includeArtifactIds>com.sun.el,javax.el,javax.servlet.jsp,javax.servlet.jsp.jstl,org.apache.jasper.glassfish,org.apache.taglibs.standard.glassfish,org.eclipse.jdt.core</includeArtifactIds>
               <includeTypes>jar</includeTypes>
               <outputDirectory>${assembly-directory}/lib/jsp</outputDirectory>
->>>>>>> b88f5720
             </configuration>
           </execution>
         </executions>
