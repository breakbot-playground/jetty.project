//
// ========================================================================
// Copyright (c) 1995-2022 Mort Bay Consulting Pty Ltd and others.
//
// This program and the accompanying materials are made available under the
// terms of the Eclipse Public License v. 2.0 which is available at
// https://www.eclipse.org/legal/epl-2.0, or the Apache License, Version 2.0
// which is available at https://www.apache.org/licenses/LICENSE-2.0.
//
// SPDX-License-Identifier: EPL-2.0 OR Apache-2.0
// ========================================================================
//

package org.eclipse.jetty.util.resource;

import java.io.BufferedWriter;
import java.io.ByteArrayOutputStream;
import java.io.IOException;
import java.io.InputStream;
import java.io.InputStreamReader;
import java.io.StringReader;
import java.io.StringWriter;
import java.net.URI;
import java.net.URL;
import java.nio.ByteBuffer;
import java.nio.channels.ReadableByteChannel;
import java.nio.file.DirectoryStream;
import java.nio.file.FileSystem;
import java.nio.file.FileSystemException;
import java.nio.file.FileSystemNotFoundException;
import java.nio.file.Files;
import java.nio.file.InvalidPathException;
import java.nio.file.Path;
import java.time.Instant;
import java.util.List;

import org.eclipse.jetty.toolchain.test.FS;
import org.eclipse.jetty.toolchain.test.IO;
import org.eclipse.jetty.toolchain.test.jupiter.WorkDir;
import org.eclipse.jetty.toolchain.test.jupiter.WorkDirExtension;
import org.eclipse.jetty.util.BufferUtil;
import org.hamcrest.BaseMatcher;
import org.hamcrest.Description;
import org.hamcrest.Matcher;
import org.junit.jupiter.api.AfterEach;
import org.junit.jupiter.api.BeforeEach;
import org.junit.jupiter.api.Test;
import org.junit.jupiter.api.condition.EnabledOnOs;
import org.junit.jupiter.api.extension.ExtendWith;

import static org.hamcrest.MatcherAssert.assertThat;
import static org.hamcrest.Matchers.containsInAnyOrder;
import static org.hamcrest.Matchers.containsString;
import static org.hamcrest.Matchers.empty;
import static org.hamcrest.Matchers.endsWith;
import static org.hamcrest.Matchers.instanceOf;
import static org.hamcrest.Matchers.is;
import static org.hamcrest.Matchers.notNullValue;
import static org.hamcrest.Matchers.startsWith;
import static org.junit.jupiter.api.Assertions.assertFalse;
import static org.junit.jupiter.api.Assertions.assertThrows;
import static org.junit.jupiter.api.Assertions.assertTrue;
import static org.junit.jupiter.api.Assumptions.assumeTrue;
import static org.junit.jupiter.api.condition.OS.LINUX;
import static org.junit.jupiter.api.condition.OS.MAC;
import static org.junit.jupiter.api.condition.OS.WINDOWS;

@ExtendWith(WorkDirExtension.class)
public class FileSystemResourceTest
{
    public WorkDir workDir;

    @BeforeEach
    public void beforeEach()
    {
        assertThat(FileSystemPool.INSTANCE.mounts(), empty());
    }

    @AfterEach
    public void afterEach()
    {
        assertThat(FileSystemPool.INSTANCE.mounts(), empty());
    }

    private Matcher<Resource> isNotAlias()
    {
        return new BaseMatcher<>()
        {
            @Override
            public boolean matches(Object item)
            {
                return !((Resource)item).isAlias();
            }

            @Override
            public void describeTo(Description description)
            {
                description.appendText("isAlias() should return false");
            }

            @Override
            public void describeMismatch(Object item, Description description)
            {
                description.appendText("was ").appendValue(((Resource)item).getCanonicalURI());
            }
        };
    }

    private Matcher<Resource> isTargetFor(final Resource resource)
    {
        return new BaseMatcher<>()
        {
            @Override
            public boolean matches(Object item)
            {
                final Resource ritem = (Resource)item;
                return ritem.getCanonicalURI().equals(resource.getCanonicalURI());
            }

            @Override
            public void describeTo(Description description)
            {
                description.appendText("getTargetURI should return ").appendValue(resource.getURI());
            }

            @Override
            public void describeMismatch(Object item, Description description)
            {
                description.appendText("was ").appendValue(((Resource)item).getCanonicalURI());
            }
        };
    }

    @Test
    public void testNonAbsoluteURI() throws Exception
    {
        Resource resource = ResourceFactory.root().newResource(new URI("path/to/resource"));
        assertThat(resource, notNullValue());
        assertThat(resource.getURI().toString(), startsWith("file:"));
        assertThat(resource.getURI().toString(), endsWith("/path/to/resource"));

        resource =  ResourceFactory.root().newResource(new URI("/path/to/resource"));
        assertThat(resource, notNullValue());
        assertThat(resource.getURI().toString(), is("file:///path/to/resource"));
    }

    @Test
    public void testNotFileURI()
    {
        assertThrows(FileSystemNotFoundException.class,
            () -> ResourceFactory.root().newResource(new URI("https://www.eclipse.org/jetty/")));
    }

    @Test
    @EnabledOnOs(WINDOWS)
    public void testBogusFilenameWindows()
    {
        // "CON" is a reserved name under windows
        assertThrows(IllegalArgumentException.class,
            () -> ResourceFactory.root().newResource(new URI("file://CON")));
    }

    @Test
    @EnabledOnOs({LINUX, MAC})
    public void testBogusFilenameUnix()
    {
        // A windows path is invalid under unix
        assertThrows(IllegalArgumentException.class, () -> ResourceFactory.root().newResource(URI.create("file://Z:/:")));
    }

    @Test
    public void testNewResourceWithSpace() throws Exception
    {
        Path dir = workDir.getPath().normalize().toRealPath();

        Path baseDir = dir.resolve("base with spaces");
        FS.ensureDirExists(baseDir.toFile());

        Path subdir = baseDir.resolve("sub");
        FS.ensureDirExists(subdir.toFile());

        URL baseUrl = baseDir.toUri().toURL();

        assertThat("url.protocol", baseUrl.getProtocol(), is("file"));

        Resource base = ResourceFactory.root().newResource(baseUrl);
        Resource sub = base.resolve("sub");
        assertThat("sub/.isDirectory", sub.isDirectory(), is(true));

        Resource tmp = sub.resolve("/tmp");
        assertThat("No root", tmp.exists(), is(false));
    }

    @Test
    public void testResolvePathClass() throws Exception
    {
        Path dir = workDir.getEmptyPathDir();

        Path subdir = dir.resolve("sub");
        FS.ensureDirExists(subdir.toFile());

        Resource base = ResourceFactory.root().newResource(dir);
        Resource sub = base.resolve("sub");
        assertThat("sub.isDirectory", sub.isDirectory(), is(true));

        Resource tmp = sub.resolve("/tmp");
        assertThat("No root", tmp.exists(), is(false));
    }

    @Test
    public void testResolveRootPath() throws Exception
    {
        Path dir = workDir.getEmptyPathDir();
        Path subdir = dir.resolve("sub");
        Files.createDirectories(subdir);

        String readableRootDir = findAnyDirectoryOffRoot(dir.getFileSystem());
        assumeTrue(readableRootDir != null, "Readable Root Dir found");

        Resource base = ResourceFactory.root().newResource(dir);
        Resource sub = base.resolve("sub");
        assertThat("sub", sub.isDirectory(), is(true));

        try
        {
            Resource rrd = sub.resolve(readableRootDir);
            // valid path for unix and OSX
            assertThat("Readable Root Dir", rrd.exists(), is(false));
        }
        catch (InvalidPathException e)
        {
            // valid path on Windows
        }
    }

    @Test
    public void testAccessUniCodeFile() throws Exception
    {
        Path dir = workDir.getEmptyPathDir();

        String readableRootDir = findAnyDirectoryOffRoot(dir.getFileSystem());
        assumeTrue(readableRootDir != null, "Readable Root Dir found");

        Path subdir = dir.resolve("sub");
        Files.createDirectories(subdir);

        touchFile(subdir.resolve("swedish-å.txt"), "hi a-with-circle");
        touchFile(subdir.resolve("swedish-ä.txt"), "hi a-with-two-dots");
        touchFile(subdir.resolve("swedish-ö.txt"), "hi o-with-two-dots");

        Resource base = ResourceFactory.root().newResource(subdir);

        // Use decoded Unicode
        Resource refD1 = base.resolve("swedish-å.txt");
        Resource refD2 = base.resolve("swedish-ä.txt");
        Resource refD3 = base.resolve("swedish-ö.txt");

        assertTrue(refD1.exists(), "Ref D1 exists");
        assertTrue(refD2.exists(), "Ref D2 exists");
        assertTrue(refD3.exists(), "Ref D3 exists");

        // Use encoded Unicode
        Resource refE1 = base.resolve("swedish-%C3%A5.txt"); // swedish-å.txt
        Resource refE2 = base.resolve("swedish-%C3%A4.txt"); // swedish-ä.txt
        Resource refE3 = base.resolve("swedish-%C3%B6.txt"); // swedish-ö.txt

        assertTrue(refE1.exists(), "Ref E1 exists");
        assertTrue(refE2.exists(), "Ref E2 exists");
        assertTrue(refE3.exists(), "Ref E3 exists");

        if (LINUX.isCurrentOs())
        {
            assertThat("Ref A1 alias", refE1.isAlias(), is(false));
            assertThat("Ref A2 alias", refE2.isAlias(), is(false));
            assertThat("Ref O1 alias", refE3.isAlias(), is(false));
        }

        assertThat("Ref A1 contents", toString(refE1), is("hi a-with-circle"));
        assertThat("Ref A2 contents", toString(refE2), is("hi a-with-two-dots"));
        assertThat("Ref O1 contents", toString(refE3), is("hi o-with-two-dots"));
    }

    /**
     * Best effort discovery a directory off the provided FileSystem.
     * @param fs the provided FileSystem.
     * @return a directory off the root FileSystem.
     */
    private String findAnyDirectoryOffRoot(FileSystem fs)
    {
        // look for anything that's a directory off of any root paths of the provided FileSystem
        for (Path rootDir : fs.getRootDirectories())
        {
            try (DirectoryStream<Path> dir = Files.newDirectoryStream(rootDir))
            {
                for (Path entry : dir)
                {
                    if (Files.isDirectory(entry) && !Files.isHidden(entry) && !entry.getFileName().toString().contains("$"))
                    {
                        return entry.toAbsolutePath().toString();
                    }
                }
            }
            catch (Exception ignored)
            {
                // Don't care if there's an error, we'll just try the next possible root directory.
                // if no directories are found, then that means the users test environment is
                // super odd, and we cannot continue these tests anyway, and are skipped with an assume().
            }
        }

        return null;
    }

    @Test
    public void testIsContainedIn() throws Exception
    {
        Path dir = workDir.getEmptyPathDir();
        Files.createDirectories(dir);
        Path foo = dir.resolve("foo");
        Files.createFile(foo);

        Resource base = ResourceFactory.root().newResource(dir);
        Resource res = base.resolve("foo");
        assertThat("is contained in", res.isContainedIn(base), is(true));
    }

    @Test
    public void testIsDirectory() throws Exception
    {
        Path dir = workDir.getEmptyPathDir();
        Files.createDirectories(dir);
        Path foo = dir.resolve("foo");
        Files.createFile(foo);

        Path subdir = dir.resolve("sub");
        Files.createDirectories(subdir);

        Resource base = ResourceFactory.root().newResource(dir);
        Resource res = base.resolve("foo");
        assertThat("foo.isDirectory", res.isDirectory(), is(false));

        Resource sub = base.resolve("sub");
        assertThat("sub/.isDirectory", sub.isDirectory(), is(true));
    }

    @Test
    public void testLastModified() throws Exception
    {
        Path dir = workDir.getEmptyPathDir();
        Path file = workDir.getPathFile("foo");
        Files.createFile(file);

        Instant expected = Files.getLastModifiedTime(file).toInstant();

        Resource base = ResourceFactory.root().newResource(dir);
        Resource res = base.resolve("foo");
        assertThat("foo.lastModified", res.lastModified(), is(expected));
    }

    @Test
    public void testLastModifiedNotExists()
    {
        Path dir = workDir.getEmptyPathDir();

        Resource base = ResourceFactory.root().newResource(dir);
        Resource res = base.resolve("foo");
        assertThat("foo.lastModified", res.lastModified(), is(Instant.EPOCH));
    }

    @Test
    public void testLength() throws Exception
    {
        Path dir = workDir.getEmptyPathDir();
        Files.createDirectories(dir);

        Path file = dir.resolve("foo");
        touchFile(file, "foo");

        long expected = Files.size(file);

        Resource base = ResourceFactory.root().newResource(dir);
        Resource res = base.resolve("foo");
        assertThat("foo.length", res.length(), is(expected));
    }

    @Test
    public void testLengthNotExists() throws Exception
    {
        Path dir = workDir.getEmptyPathDir();
        Files.createDirectories(dir);

        Resource base = ResourceFactory.root().newResource(dir);
        Resource res = base.resolve("foo");
        assertThat("foo.length", res.length(), is(0L));
    }

    @Test
    public void testDelete() throws Exception
    {
        Path dir = workDir.getEmptyPathDir();
        Files.createDirectories(dir);
        Path file = dir.resolve("foo");
        Files.createFile(file);

        Resource base = ResourceFactory.root().newResource(dir);
        // Is it there?
        Resource res = base.resolve("foo");
        assertThat("foo.exists", res.exists(), is(true));
        // delete it
        Files.delete(res.getPath());
        // is it there?
        assertThat("foo.exists", res.exists(), is(false));
    }

    @Test
    public void testDeleteNotExists() throws Exception
    {
        Path dir = workDir.getEmptyPathDir();
        Files.createDirectories(dir);

        Resource base = ResourceFactory.root().newResource(dir);
        // Is it there?
        Resource res = base.resolve("foo");
        assertThat("foo.exists", res.exists(), is(false));
        // delete it
        Files.deleteIfExists(res.getPath());
        // is it there?
        assertThat("foo.exists", res.exists(), is(false));
    }

    @Test
    public void testName() throws Exception
    {
        Path dir = workDir.getEmptyPathDir();
        Files.createDirectories(dir);

        String expected = dir.toAbsolutePath().toString();

        Resource base = ResourceFactory.root().newResource(dir);
        assertThat("base.name", base.getName(), is(expected));
    }

    @Test
    public void testFileName() throws Exception
    {
        Path dir = workDir.getEmptyPathDir();
        Files.createDirectories(dir);

        String expected = dir.getFileName().toString();

        Resource base = ResourceFactory.root().newResource(dir);
        assertThat("base.filename", base.getFileName(), is(expected));
    }

    @Test
    public void testInputStream() throws Exception
    {
        Path dir = workDir.getEmptyPathDir();
        Files.createDirectories(dir);

        Path file = dir.resolve("foo");
        String content = "Foo is here";
        touchFile(file, content);

        Resource base = ResourceFactory.root().newResource(dir);
        Resource foo = base.resolve("foo");
        try (InputStream stream = foo.newInputStream();
             InputStreamReader reader = new InputStreamReader(stream);
             StringWriter writer = new StringWriter())
        {
            IO.copy(reader, writer);
            assertThat("Stream", writer.toString(), is(content));
        }
    }

    @Test
    public void testReadableByteChannel() throws Exception
    {
        Path dir = workDir.getEmptyPathDir();
        Files.createDirectories(dir);

        Path file = dir.resolve("foo");
        String content = "Foo is here";

        try (StringReader reader = new StringReader(content);
             BufferedWriter writer = Files.newBufferedWriter(file))
        {
            IO.copy(reader, writer);
        }

        Resource base = ResourceFactory.root().newResource(dir);
        Resource foo = base.resolve("foo");
        try (ReadableByteChannel channel = foo.newReadableByteChannel())
        {
            ByteBuffer buf = ByteBuffer.allocate(256);
            channel.read(buf);
            buf.flip();
            String actual = BufferUtil.toUTF8String(buf);
            assertThat("ReadableByteChannel content", actual, is(content));
        }
    }

    @Test
    public void testGetURI() throws Exception
    {
        Path dir = workDir.getEmptyPathDir();
        Files.createDirectories(dir);

        Path file = dir.resolve("foo");
        Files.createFile(file);

        URI expected = file.toUri();

        Resource base = ResourceFactory.root().newResource(dir);
        Resource foo = base.resolve("foo");
        assertThat("getURI", foo.getURI(), is(expected));
    }

    @Test
    public void testList() throws Exception
    {
        Path dir = workDir.getEmptyPathDir();
        Files.createDirectories(dir);

        Files.createFile(dir.resolve("foo"));
        Files.createFile(dir.resolve("bar"));
        Files.createDirectories(dir.resolve("tick"));
        Files.createDirectories(dir.resolve("tock"));

        String[] expectedFileNames = {
            "foo",
            "bar",
            "tick",
            "tock"
        };

        Resource base = ResourceFactory.root().newResource(dir);
        List<Resource> listing = base.list();
        List<String> actualFileNames = listing.stream().map(Resource::getFileName).toList();

        assertThat(actualFileNames, containsInAnyOrder(expectedFileNames));
    }

    @Test
    public void testSymlink() throws Exception
    {
        Path dir = workDir.getEmptyPathDir();

        Path foo = dir.resolve("foo");
        Path bar = dir.resolve("bar");

        boolean symlinkSupported;
        try
        {
            Files.createFile(foo);
            Files.createSymbolicLink(bar, foo);
            symlinkSupported = true;
        }
        catch (UnsupportedOperationException | FileSystemException e)
        {
            symlinkSupported = false;
        }

        assumeTrue(symlinkSupported, "Symlink not supported");

        Resource base = ResourceFactory.root().newResource(dir);
        Resource resFoo = base.resolve("foo");
        Resource resBar = base.resolve("bar");

        assertThat("resFoo.uri", resFoo.getURI(), is(foo.toUri()));

        // Access to the same resource, but via a symlink means that they are not equivalent
        assertThat("foo.equals(bar)", resFoo.equals(resBar), is(false));

        assertThat("resource.targetURI", resFoo, isNotAlias());
        assertThat("resource.uri.targetURI", ResourceFactory.root().newResource(resFoo.getURI()), isNotAlias());
        assertThat("resource.file.targetURI", ResourceFactory.root().newResource(resFoo.getPath()), isNotAlias());

        assertThat("targetURI", resBar, isTargetFor(resFoo));
        assertThat("uri.targetURI", ResourceFactory.root().newResource(resBar.getURI()), isTargetFor(resFoo));
        assertThat("file.targetURI", ResourceFactory.root().newResource(resBar.getPath()), isTargetFor(resFoo));
    }

    @Test
    public void testNonExistantSymlink() throws Exception
    {
        Path dir = workDir.getEmptyPathDir();
        Files.createDirectories(dir);

        Path foo = dir.resolve("foo");
        Path bar = dir.resolve("bar");

        boolean symlinkSupported;
        try
        {
            Files.createSymbolicLink(bar, foo);
            symlinkSupported = true;
        }
        catch (UnsupportedOperationException | FileSystemException e)
        {
            symlinkSupported = false;
        }

        assumeTrue(symlinkSupported, "Symlink not supported");

        Resource base = ResourceFactory.root().newResource(dir);
        Resource resFoo = base.resolve("foo");
        Resource resBar = base.resolve("bar");

        assertThat("resFoo.uri", resFoo.getURI(), is(foo.toUri()));

        // Access to the same resource, but via a symlink means that they are not equivalent
        assertThat("foo.equals(bar)", resFoo.equals(resBar), is(false));

        assertThat("resource.targetURI", resFoo, isNotAlias());
        assertThat("resource.uri.targetURI", ResourceFactory.root().newResource(resFoo.getURI()), isNotAlias());
        assertThat("resource.file.targetURI", ResourceFactory.root().newResource(resFoo.getPath()), isNotAlias());

        // Even though resBar contains symlink it is not an alias because the file does not exist.
        assertThat("targetURI", resBar, isNotAlias());
        assertThat("uri.targetURI", ResourceFactory.root().newResource(resBar.getURI()), isNotAlias());
        assertThat("file.targetURI", ResourceFactory.root().newResource(resBar.getPath()), isNotAlias());
    }

    @Test
    public void testCaseInsensitiveAlias() throws Exception
    {
        Path dir = workDir.getEmptyPathDir();
        Files.createDirectories(dir);
        Path path = dir.resolve("file");
        Files.createFile(path);

        Resource base = ResourceFactory.root().newResource(dir);
        // Reference to actual resource that exists
        Resource resource = base.resolve("file");

        assertThat("resource.targetURI", resource, isNotAlias());
        assertThat("resource.uri.targetURI", ResourceFactory.root().newResource(resource.getURI()), isNotAlias());
        assertThat("resource.file.targetURI", ResourceFactory.root().newResource(resource.getPath()), isNotAlias());

        // On some case insensitive file systems, lets see if an alternate
        // case for the filename results in an alias reference
        Resource alias = base.resolve("FILE");
        if (alias.exists())
        {
            // If it exists, it must be an alias
            assertThat("targetURI", alias, isTargetFor(resource));
            assertThat("targetURI.uri", ResourceFactory.root().newResource(alias.getURI()), isTargetFor(resource));
            assertThat("targetURI.file", ResourceFactory.root().newResource(alias.getPath()), isTargetFor(resource));
        }
    }

    /**
     * Test for Windows feature that exposes 8.3 filename references
     * for long filenames.
     * <p>
     * See: http://support.microsoft.com/kb/142982
     *
     * @throws Exception failed test
     */
    @Test
    @EnabledOnOs(WINDOWS)
    public void testCase8dot3Alias() throws Exception
    {
        Path dir = workDir.getEmptyPathDir();
        Files.createDirectories(dir);

        Path path = dir.resolve("TextFile.Long.txt");
        Files.createFile(path);

        Resource base = ResourceFactory.root().newResource(dir);
        // Long filename
        Resource resource = base.resolve("TextFile.Long.txt");

        assertThat("resource.targetURI", resource, isNotAlias());
        assertThat("resource.uri.targetURI", ResourceFactory.root().newResource(resource.getURI()), isNotAlias());
        assertThat("resource.file.targetURI", ResourceFactory.root().newResource(resource.getPath()), isNotAlias());

        // On some versions of Windows, the long filename can be referenced
        // via a short 8.3 equivalent filename.
        Resource alias = base.resolve("TEXTFI~1.TXT");
        if (alias.exists())
        {
            // If it exists, it must be an alias
            assertThat("targetURI", alias, isTargetFor(resource));
            assertThat("targetURI.uri", ResourceFactory.root().newResource(alias.getURI()), isTargetFor(resource));
            assertThat("targetURI.file", ResourceFactory.root().newResource(alias.getPath()), isTargetFor(resource));
        }
    }

    /**
     * NTFS Alternative Data / File Streams.
     * <p>
     * See: http://msdn.microsoft.com/en-us/library/windows/desktop/aa364404(v=vs.85).aspx
     *
     * @throws Exception failed test
     */
    @Test
    @EnabledOnOs(WINDOWS)
    public void testNTFSFileStreamAlias() throws Exception
    {
        Path dir = workDir.getEmptyPathDir();
        Files.createDirectories(dir);

        Path path = dir.resolve("testfile");
        Files.createFile(path);

        Resource base = ResourceFactory.root().newResource(dir);
        Resource resource = base.resolve("testfile");

        assertThat("resource.targetURI", resource, isNotAlias());
        assertThat("resource.uri.targetURI", ResourceFactory.root().newResource(resource.getURI()), isNotAlias());
        assertThat("resource.file.targetURI", ResourceFactory.root().newResource(resource.getPath()), isNotAlias());

        try
        {
            // Attempt to reference same file, but via NTFS simple stream
            Resource alias = base.resolve("testfile:stream");
            if (alias.exists())
            {
                // If it exists, it must be an alias
                assertThat("resource.targetURI", alias, isTargetFor(resource));
                assertThat("resource.uri.targetURI", ResourceFactory.root().newResource(alias.getURI()), isTargetFor(resource));
                assertThat("resource.file.targetURI", ResourceFactory.root().newResource(alias.getPath()), isTargetFor(resource));
            }
        }
        catch (InvalidPathException e)
        {
            assumeTrue(false, "NTFS simple streams not supported");
        }
    }

    /**
     * NTFS Alternative Data / File Streams.
     * <p>
     * See: http://msdn.microsoft.com/en-us/library/windows/desktop/aa364404(v=vs.85).aspx
     *
     * @throws Exception failed test
     */
    @Test
    @EnabledOnOs(WINDOWS)
    public void testNTFSFileDataStreamAlias() throws Exception
    {
        Path dir = workDir.getEmptyPathDir();
        Files.createDirectories(dir);

        Path path = dir.resolve("testfile");
        Files.createFile(path);

        Resource base = ResourceFactory.root().newResource(dir);
        Resource resource = base.resolve("testfile");

        assertThat("resource.targetURI", resource, isNotAlias());
        assertThat("resource.uri.targetURI", ResourceFactory.root().newResource(resource.getURI()), isNotAlias());
        assertThat("resource.file.targetURI", ResourceFactory.root().newResource(resource.getPath()), isNotAlias());

        try
        {
            // Attempt to reference same file, but via NTFS DATA stream
            Resource alias = base.resolve("testfile::$DATA");
            if (alias.exists())
            {
                assumeTrue(alias.getURI().getScheme().equals("file"));

                // If it exists, it must be an alias
                assertThat("resource.targetURI", alias, isTargetFor(resource));
                assertThat("resource.uri.targetURI", ResourceFactory.root().newResource(alias.getURI()), isTargetFor(resource));
                assertThat("resource.file.targetURI", ResourceFactory.root().newResource(alias.getPath()), isTargetFor(resource));
            }
        }
        catch (InvalidPathException e)
        {
            assumeTrue(false, "NTFS $DATA streams not supported");
        }
    }

    /**
     * NTFS Alternative Data / File Streams.
     * <p>
     * See: http://msdn.microsoft.com/en-us/library/windows/desktop/aa364404(v=vs.85).aspx
     *
     * @throws Exception failed test
     */
    @Test
    @EnabledOnOs(WINDOWS)
    public void testNTFSFileEncodedDataStreamAlias() throws Exception
    {
        Path dir = workDir.getEmptyPathDir();
        Files.createDirectories(dir);

        Path path = dir.resolve("testfile");
        Files.createFile(path);

        Resource base = ResourceFactory.root().newResource(dir);
        Resource resource = base.resolve("testfile");

        assertThat("resource.targetURI", resource, isNotAlias());
        assertThat("resource.uri.targetURI", ResourceFactory.root().newResource(resource.getURI()), isNotAlias());
        assertThat("resource.file.targetURI", ResourceFactory.root().newResource(resource.getPath()), isNotAlias());

        try
        {
            // Attempt to reference same file, but via NTFS DATA stream (encoded addPath version)
            Resource alias = base.resolve("testfile::%24DATA");
            if (alias.exists())
            {
                // If it exists, it must be an alias
                assertThat("resource.targetURI", alias, isTargetFor(resource));
                assertThat("resource.uri.targetURI", ResourceFactory.root().newResource(alias.getURI()), isTargetFor(resource));
                assertThat("resource.file.targetURI", ResourceFactory.root().newResource(alias.getPath()), isTargetFor(resource));
            }
        }
        catch (InvalidPathException e)
        {
            assumeTrue(false, "NTFS $DATA streams not supported");
        }
    }

    @Test
    public void testSemicolon() throws Exception
    {
        Path dir = workDir.getEmptyPathDir();

        try
        {
            // attempt to create file
            Path foo = dir.resolve("foo;");
            Files.createFile(foo);
        }
        catch (InvalidPathException e)
        {
            assumeTrue(false, "Unable to create file with semicolon");
        }

        Resource base = ResourceFactory.root().newResource(dir);
        Resource res = base.resolve("foo;");
        assertThat("Target URI: " + res, res, isNotAlias());
    }

    @Test
    public void testSingleQuote() throws Exception
    {
        Path dir = workDir.getEmptyPathDir();
        Files.createDirectories(dir);

        try
        {
            // attempt to create file
            Path foo = dir.resolve("foo' bar");
            Files.createFile(foo);
        }
        catch (InvalidPathException e)
        {
            assumeTrue(false, "Unable to create file with single quote");
        }

        Resource base = ResourceFactory.root().newResource(dir);
        // access via encoded form
        Resource test = base.resolve("foo'%20bar");
        assertTrue(test.exists());
        // access via raw form
        test = base.resolve("foo' bar");
        assertTrue(test.exists());
    }

    @Test
    public void testSingleBackTick() throws Exception
    {
        Path dir = workDir.getEmptyPathDir();
        Files.createDirectories(dir);

        try
        {
            // attempt to create file
            Path foo = dir.resolve("foo` bar");
            Files.createFile(foo);
        }
        catch (InvalidPathException e)
        {
            assumeTrue(false, "Unable to create file with single back tick");
        }

        Resource base = ResourceFactory.root().newResource(dir);
        // access via encoded form
        Resource file = base.resolve("foo%60%20bar");
        assertTrue(file.exists());
        // access via raw form
        file = base.resolve("foo` bar");
        assertTrue(file.exists());
    }

    @Test
    public void testBrackets() throws Exception
    {
        Path dir = workDir.getEmptyPathDir();
        Files.createDirectories(dir);

        try
        {
            // attempt to create file
            Path foo = dir.resolve("foo[1]");
            Files.createFile(foo);
        }
        catch (InvalidPathException e)
        {
            assumeTrue(false, "Unable to create file with square brackets");
        }

        Resource base = ResourceFactory.root().newResource(dir);
        // access via encoded form
        Resource file = base.resolve("foo%5B1%5D");
        assertTrue(file.exists());
        // access via raw form
        file = base.resolve("foo[1]");
        assertTrue(file.exists());
    }

    @Test
    public void testBraces() throws Exception
    {
        Path dir = workDir.getEmptyPathDir();
        Files.createDirectories(dir);

        try
        {
            // attempt to create file
            Path foo = dir.resolve("foo.{bar}.txt");
            Files.createFile(foo);
        }
        catch (InvalidPathException e)
        {
            assumeTrue(false, "Unable to create file with squiggle braces");
        }

        Resource base = ResourceFactory.root().newResource(dir);
        Resource file = base.resolve("foo.%7Bbar%7D.txt");
        assertTrue(file.exists());

        // access in un-encoded way
        file = base.resolve("foo.{bar}.txt");
        assertTrue(file.exists());

    }

    @Test
    public void testCaret() throws Exception
    {
        Path dir = workDir.getEmptyPathDir();
        Files.createDirectories(dir);

        try
        {
            // attempt to create file
            Path foo = dir.resolve("foo^3.txt");
            Files.createFile(foo);
        }
        catch (InvalidPathException e)
        {
            assumeTrue(false, "Unable to create file with caret");
        }

        Resource base = ResourceFactory.root().newResource(dir);
        // access via encoded form
        Resource file = base.resolve("foo%5E3.txt");
        assertTrue(file.exists());
        // access via raw form
        file = base.resolve("foo^3.txt");
        assertTrue(file.exists());
    }

    @Test
    public void testPipe() throws Exception
    {
        Path dir = workDir.getEmptyPathDir();
        Files.createDirectories(dir);

        try
        {
            // attempt to create file
            Path foo = dir.resolve("foo|bar.txt");
            Files.createFile(foo);
        }
        catch (InvalidPathException e)
        {
            assumeTrue(false, "Unable to create file with pipe symbol");
        }

        Resource base = ResourceFactory.root().newResource(dir);
        // access via encoded form
        Resource file = base.resolve("foo%7Cbar.txt");
        assertTrue(file.exists());
        // access via raw form
        file = base.resolve("foo|bar.txt");
        assertTrue(file.exists());
    }

    /**
     * The most basic access example
     *
     * @throws Exception failed test
     */
    @Test
    public void testExistNormal() throws Exception
    {
        Path dir = workDir.getEmptyPathDir();
        Files.createDirectories(dir);

        Path path = dir.resolve("a.jsp");
        Files.createFile(path);

        URI ref = workDir.getPath().toUri().resolve("a.jsp");
        Resource fileres = ResourceFactory.root().newResource(ref);
        assertThat("Resource: " + fileres, fileres.exists(), is(true));
    }

    @Test
    public void testSingleQuoteInFileName() throws Exception
    {
        Path dir = workDir.getEmptyPathDir();
        Files.createDirectories(dir);

        Path fooA = dir.resolve("foo's.txt");
        Path fooB = dir.resolve("f o's.txt");

        Files.createFile(fooA);
        Files.createFile(fooB);

        URI refQuoted = dir.resolve("foo's.txt").toUri();

        Resource fileres = ResourceFactory.root().newResource(refQuoted);
        assertThat("Exists: " + refQuoted, fileres.exists(), is(true));
        assertThat("Is Not Alias: " + refQuoted, fileres, isNotAlias());

        URI refEncoded = dir.toUri().resolve("foo%27s.txt");

        fileres = ResourceFactory.root().newResource(refEncoded);
        assertThat("Exists: " + refEncoded, fileres.exists(), is(true));
        assertThat("Is Not Alias: " + refEncoded, fileres, isNotAlias());

        URI refQuoteSpace = dir.toUri().resolve("f%20o's.txt");

        fileres = ResourceFactory.root().newResource(refQuoteSpace);
        assertThat("Exists: " + refQuoteSpace, fileres.exists(), is(true));
        assertThat("Is Not Alias: " + refQuoteSpace, fileres, isNotAlias());

        URI refEncodedSpace = dir.toUri().resolve("f%20o%27s.txt");

        fileres = ResourceFactory.root().newResource(refEncodedSpace);
        assertThat("Exists: " + refEncodedSpace, fileres.exists(), is(true));
        assertThat("Is Not Alias: " + refEncodedSpace, fileres, isNotAlias());

        URI refA = dir.toUri().resolve("foo's.txt");
        URI refB = dir.toUri().resolve("foo%27s.txt");

        // show that simple URI.equals() doesn't work
        String msg = "URI[a].equals(URI[b])" + System.lineSeparator() +
            "URI[a] = " + refA + System.lineSeparator() +
            "URI[b] = " + refB;
        assertThat(msg, refA.equals(refB), is(false));

        // now show that Resource.equals() does work
        Resource a = ResourceFactory.root().newResource(refA);
        Resource b = ResourceFactory.root().newResource(refB);
        assertThat("A.equals(B)", a.equals(b), is(true));
    }

    @Test
    public void testExistBadURINull() throws Exception
    {
        Path dir = workDir.getEmptyPathDir();
        Files.createDirectories(dir);

        Path path = dir.resolve("a.jsp");
        Files.createFile(path);

        try
        {
            // request with null at end
            URI uri = workDir.getPath().toUri().resolve("a.jsp%00");
            assertThat("Null URI", uri, notNullValue());

            Resource r = ResourceFactory.root().newResource(uri);

            // if we have r, then it better not exist
            assertFalse(r.exists());
        }
        catch (IllegalArgumentException e)
        {
            // Exception is acceptable
        }
    }

    @Test
    public void testExistBadURINullX() throws Exception
    {
        Path dir = workDir.getEmptyPathDir();
        Files.createDirectories(dir);

        Path path = dir.resolve("a.jsp");
        Files.createFile(path);

        try
        {
            // request with null and x at end
            URI uri = workDir.getPath().toUri().resolve("a.jsp%00x");
            assertThat("NullX URI", uri, notNullValue());

            Resource r = ResourceFactory.root().newResource(uri);

            // if we have r, then it better not exist
            assertFalse(r.exists());
        }
        catch (IllegalArgumentException e)
        {
            // Exception is acceptable
        }
    }

    @Test
    public void testResolveWindowsSlash() throws Exception
    {
        Path dir = workDir.getEmptyPathDir();
        Files.createDirectories(dir);

        Path basePath = dir.resolve("base");
        FS.ensureDirExists(basePath);
        Path dirPath = basePath.resolve("aa");
        FS.ensureDirExists(dirPath);
        Path filePath = dirPath.resolve("foo.txt");
        Files.createFile(filePath);

        Resource base = ResourceFactory.root().newResource(basePath);
        try
        {
            assertThat("Exists: " + basePath, base.exists(), is(true));
            assertThat("Is Not Alias: " + basePath, base, isNotAlias());

            Resource r = base.resolve("aa%5C/foo.txt");
<<<<<<< HEAD
            if (org.junit.jupiter.api.condition.OS.WINDOWS.isCurrentOs())
            {
                assertThat("getURI()", r.getPath().toString(), containsString("aa\\foo.txt"));
                assertThat("getURI()", r.getURI().toASCIIString(), containsString("aa%5C/foo.txt"));

=======
            assertThat("getURI()", r.getURI().toASCIIString(), containsString("aa%5C/foo.txt"));

            if (WINDOWS.isCurrentOs())
            {
                assertThat("getPath().toString()", r.getPath().toString(), containsString("aa\\foo.txt"));
>>>>>>> acb13e2e
                assertThat("isAlias()", r.isAlias(), is(true));
                assertThat("getTargetURI()", r.getCanonicalURI(), notNullValue());
                assertThat("getTargetURI()", r.getCanonicalURI().toASCIIString(), containsString("aa/foo.txt"));
                assertThat("Exists: " + r, r.exists(), is(true));
            }
            else
            {
<<<<<<< HEAD
                assertThat("getURI()", r.getPath().toString(), containsString("aa\\/foo.txt"));
                assertThat("getURI()", r.getURI().toASCIIString(), containsString("aa%5C/foo.txt"));

=======
                assertThat("getPath().toString()", r.getPath().toString(), containsString("aa\\/foo.txt"));
>>>>>>> acb13e2e
                assertThat("isAlias()", r.isAlias(), is(false));
                assertThat("Exists: " + r, r.exists(), is(false));
            }
        }
        catch (IllegalArgumentException e)
        {
            // Exception is acceptable
            assertThat(e.getCause(), instanceOf(InvalidPathException.class));
        }
    }

    @Test
    public void testResolveWindowsExtensionLess() throws Exception
    {
        Path dir = workDir.getEmptyPathDir();
        Files.createDirectories(dir);

        Path basePath = dir.resolve("base");
        FS.ensureDirExists(basePath);
        Path dirPath = basePath.resolve("aa");
        FS.ensureDirExists(dirPath);
        Path filePath = dirPath.resolve("foo.txt");
        Files.createFile(filePath);

        Resource base = ResourceFactory.root().newResource(basePath);
        try
        {
            assertThat("Exists: " + basePath, base.exists(), is(true));
            assertThat("Is Not Alias: " + basePath, base, isNotAlias());

            Resource r = base.resolve("aa./foo.txt");
            assertThat("getURI()", r.getURI().toASCIIString(), containsString("aa./foo.txt"));

            if (WINDOWS.isCurrentOs())
            {
                assertThat("isAlias()", r.isAlias(), is(true));
                assertThat("getTargetURI()", r.getCanonicalURI(), notNullValue());
                assertThat("getTargetURI()", r.getCanonicalURI().toASCIIString(), containsString("aa/foo.txt"));
                assertThat("Exists: " + r, r.exists(), is(true));
            }
            else
            {
                assertThat("isAlias()", r.isAlias(), is(false));
                assertThat("Exists: " + r, r.exists(), is(false));
            }
        }
        catch (IllegalArgumentException e)
        {
            // Exception is acceptable
            assertThat(e.getCause(), instanceOf(InvalidPathException.class));
        }
    }

    @Test
    public void testResolveInitialSlash() throws Exception
    {
        Path dir = workDir.getEmptyPathDir();
        Files.createDirectories(dir);

        Path basePath = dir.resolve("base");
        FS.ensureDirExists(basePath);
        Path filePath = basePath.resolve("foo.txt");
        Files.createFile(filePath);

        Resource base = ResourceFactory.root().newResource(basePath);
        try
        {
            assertThat("Exists: " + basePath, base.exists(), is(true));
            assertThat("Is Not Alias: " + basePath, base, isNotAlias());

            Resource r = base.resolve("/foo.txt");
            assertThat("getURI()", r.getURI().toASCIIString(), containsString("/foo.txt"));

            assertThat("isAlias()", r.isAlias(), is(false));
            assertThat("Exists: " + r, r.exists(), is(true));
        }
        catch (IllegalArgumentException e)
        {
            // Exception is acceptable
            assertThat(e.getCause(), instanceOf(InvalidPathException.class));
        }
    }

    @Test
    public void testResolveInitialDoubleSlash() throws Exception
    {
        Path dir = workDir.getEmptyPathDir();
        Files.createDirectories(dir);

        Path basePath = dir.resolve("base");
        FS.ensureDirExists(basePath);
        Path filePath = basePath.resolve("foo.txt");
        Files.createFile(filePath);

        Resource base = ResourceFactory.root().newResource(basePath);
        try
        {
            assertThat("Exists: " + basePath, base.exists(), is(true));
            assertThat("Is Not Alias: " + basePath, base, isNotAlias());

            Resource r = base.resolve("//foo.txt");
            assertThat("getURI()", r.getURI().toASCIIString(), containsString("/foo.txt"));

            assertThat("isAlias()", r.isAlias(), is(false));
            assertThat("Is Not Alias: " + r.getPath(), r, isNotAlias());
        }
        catch (IllegalArgumentException e)
        {
            // Exception is acceptable
            assertThat(e.getCause(), instanceOf(InvalidPathException.class));
        }
    }

    @Test
    public void testResolveDoubleSlash() throws Exception
    {
        Path dir = workDir.getEmptyPathDir();
        Files.createDirectories(dir);

        Path basePath = dir.resolve("base");
        FS.ensureDirExists(basePath);
        Path dirPath = basePath.resolve("aa");
        FS.ensureDirExists(dirPath);
        Path filePath = dirPath.resolve("foo.txt");
        Files.createFile(filePath);

        Resource base = ResourceFactory.root().newResource(basePath);
        try
        {
            assertThat("Exists: " + basePath, base.exists(), is(true));
            assertThat("Is Not Alias: " + basePath, base, isNotAlias());

            Resource r = base.resolve("aa//foo.txt");
            assertThat("getURI()", r.getURI().toASCIIString(), containsString("aa/foo.txt"));

            assertThat("isAlias()", r.isAlias(), is(false));
            assertThat("Is Not Alias: " + r.getPath(), r, isNotAlias());
        }
        catch (IllegalArgumentException e)
        {
            // Exception is acceptable
            assertThat(e.getCause(), instanceOf(InvalidPathException.class));
        }
    }

    @Test
    public void testEncoding() throws Exception
    {
        Path dir = workDir.getEmptyPathDir();
        Files.createDirectories(dir);

        Path specials = dir.resolve("a file with,spe#ials");
        Files.createFile(specials);

        Resource res = ResourceFactory.root().newResource(specials);
        assertThat("Specials URL", res.getURI().toASCIIString(), containsString("a%20file%20with,spe%23ials"));
        assertThat("Specials Filename", res.getPath().toString(), containsString("a file with,spe#ials"));

        Files.delete(res.getPath());
        assertThat("File should have been deleted.", res.exists(), is(false));
    }

    @Test
    public void testUtf8Dir() throws Exception
    {
        Path dir = workDir.getEmptyPathDir();
        Path utf8Dir;

        try
        {
            utf8Dir = dir.resolve("bãm");
            Files.createDirectories(utf8Dir);
        }
        catch (InvalidPathException e)
        {
            assumeTrue(false, "Unable to create directory with utf-8 character");
            return;
        }

        Path file = utf8Dir.resolve("file.txt");
        Files.createFile(file);

        Resource base = ResourceFactory.root().newResource(utf8Dir);
        assertThat("Exists: " + utf8Dir, base.exists(), is(true));
        assertThat("Is Not Alias: " + utf8Dir, base, isNotAlias());

        Resource r = base.resolve("file.txt");
        assertThat("Exists: " + r, r.exists(), is(true));
        assertThat("Is Not Alias: " + r, r, isNotAlias());
    }

    @Test
    @EnabledOnOs(WINDOWS)
    public void testUncPath() throws Exception
    {
        Resource base = ResourceFactory.root().newResource(URI.create("file:////127.0.0.1/path"));
        Resource resource = base.resolve("WEB-INF/");
        assertThat("getURI()", resource.getURI().toASCIIString(), containsString("path/WEB-INF/"));
        assertThat("isAlias()", resource.isAlias(), is(false));
        assertThat("Is Not Alias: " + resource.getPath(), resource, isNotAlias());
    }

    private String toString(Resource resource) throws IOException
    {
        try (InputStream inputStream = resource.newInputStream();
             ByteArrayOutputStream outputStream = new ByteArrayOutputStream())
        {
            IO.copy(inputStream, outputStream);
            return outputStream.toString("utf-8");
        }
    }

    private void touchFile(Path outputFile, String content) throws IOException
    {
        try (StringReader reader = new StringReader(content);
             BufferedWriter writer = Files.newBufferedWriter(outputFile))
        {
            IO.copy(reader, writer);
        }
    }
}<|MERGE_RESOLUTION|>--- conflicted
+++ resolved
@@ -1136,19 +1136,11 @@
             assertThat("Is Not Alias: " + basePath, base, isNotAlias());
 
             Resource r = base.resolve("aa%5C/foo.txt");
-<<<<<<< HEAD
-            if (org.junit.jupiter.api.condition.OS.WINDOWS.isCurrentOs())
+            if (WINDOWS.isCurrentOs())
             {
                 assertThat("getURI()", r.getPath().toString(), containsString("aa\\foo.txt"));
                 assertThat("getURI()", r.getURI().toASCIIString(), containsString("aa%5C/foo.txt"));
 
-=======
-            assertThat("getURI()", r.getURI().toASCIIString(), containsString("aa%5C/foo.txt"));
-
-            if (WINDOWS.isCurrentOs())
-            {
-                assertThat("getPath().toString()", r.getPath().toString(), containsString("aa\\foo.txt"));
->>>>>>> acb13e2e
                 assertThat("isAlias()", r.isAlias(), is(true));
                 assertThat("getTargetURI()", r.getCanonicalURI(), notNullValue());
                 assertThat("getTargetURI()", r.getCanonicalURI().toASCIIString(), containsString("aa/foo.txt"));
@@ -1156,13 +1148,9 @@
             }
             else
             {
-<<<<<<< HEAD
                 assertThat("getURI()", r.getPath().toString(), containsString("aa\\/foo.txt"));
                 assertThat("getURI()", r.getURI().toASCIIString(), containsString("aa%5C/foo.txt"));
 
-=======
-                assertThat("getPath().toString()", r.getPath().toString(), containsString("aa\\/foo.txt"));
->>>>>>> acb13e2e
                 assertThat("isAlias()", r.isAlias(), is(false));
                 assertThat("Exists: " + r, r.exists(), is(false));
             }
