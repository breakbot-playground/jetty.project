--- conflicted
+++ resolved
@@ -87,17 +87,12 @@
     private ByteBuffer _decryptedInput;
     private ByteBuffer _encryptedInput;
     private ByteBuffer _encryptedOutput;
-<<<<<<< HEAD
-    private final boolean _encryptedDirectBuffers = true;
-    private final boolean _decryptedDirectBuffers = false;
+    private final boolean _encryptedDirectBuffers;
+    private final boolean _decryptedDirectBuffers;
     private boolean _renegotiationAllowed;
     private int _renegotiationLimit = -1;
     private boolean _closedOutbound;
     private boolean _allowMissingCloseMessage = true;
-=======
-    private final boolean _encryptedDirectBuffers;
-    private final boolean _decryptedDirectBuffers;
->>>>>>> 78454977
     private final Runnable _runCompletWrite = new Runnable()
     {
         @Override
@@ -137,21 +132,15 @@
 
     public SslConnection(ByteBufferPool byteBufferPool, Executor executor, EndPoint endPoint, SSLEngine sslEngine)
     {
-<<<<<<< HEAD
+        this(byteBufferPool, executor, endPoint, sslEngine, false, false);
+    }
+
+    public SslConnection(ByteBufferPool byteBufferPool, Executor executor, EndPoint endPoint, SSLEngine sslEngine,
+                         boolean useDirectBuffersForEncryption, boolean useDirectBuffersForDecryption)
+    {
         // This connection does not execute calls to onFillable(), so they will be called by the selector thread.
         // onFillable() does not block and will only wakeup another thread to do the actual reading and handling.
         super(endPoint, executor);
-=======
-        this(byteBufferPool, executor, endPoint, sslEngine, false, false);
-    }
-
-    public SslConnection(ByteBufferPool byteBufferPool, Executor executor, EndPoint endPoint, SSLEngine sslEngine,
-                         boolean useDirectBuffersForEncryption, boolean useDirectBuffersForDecryption)
-    {
-        // This connection does not execute calls to onfillable, so they will be called by the selector thread.
-        // onfillable does not block and will only wakeup another thread to do the actual reading and handling.
-        super(endPoint, executor, !EXECUTE_ONFILLABLE);
->>>>>>> 78454977
         this._bufferPool = byteBufferPool;
         this._sslEngine = sslEngine;
         this._decryptedEndPoint = newDecryptedEndPoint();
