//
//  ========================================================================
//  Copyright (c) 1995-2015 Mort Bay Consulting Pty. Ltd.
//  ------------------------------------------------------------------------
//  All rights reserved. This program and the accompanying materials
//  are made available under the terms of the Eclipse Public License v1.0
//  and Apache License v2.0 which accompanies this distribution.
//
//      The Eclipse Public License is available at
//      http://www.eclipse.org/legal/epl-v10.html
//
//      The Apache License v2.0 is available at
//      http://www.opensource.org/licenses/apache2.0.php
//
//  You may elect to redistribute this code under either of these licenses.
//  ========================================================================
//

package org.eclipse.jetty.start;

import java.io.BufferedReader;
import java.io.FileNotFoundException;
import java.io.IOException;
import java.nio.charset.StandardCharsets;
import java.nio.file.Files;
import java.nio.file.Path;
import java.text.CollationKey;
import java.text.Collator;
import java.util.ArrayList;
import java.util.Comparator;
import java.util.List;
import java.util.Locale;
import java.util.regex.Matcher;
import java.util.regex.Pattern;

import org.eclipse.jetty.start.graph.Node;

/**
 * Represents a Module metadata, as defined in Jetty.
 */
public class Module extends Node<Module>
{
    public static class NameComparator implements Comparator<Module>
    {
        private Collator collator = Collator.getInstance();

        @Override
        public int compare(Module o1, Module o2)
        {
            // by name (not really needed, but makes for predictable test cases)
            CollationKey k1 = collator.getCollationKey(o1.fileRef);
            CollationKey k2 = collator.getCollationKey(o2.fileRef);
            return k1.compareTo(k2);
        }
    }

    /** The file of the module */
    private Path file;
    /** The name of this Module (as a filesystem reference) */
    private String fileRef;

    /** List of xml configurations for this Module */
    private List<String> xmls;
    /** List of ini template lines */
    private List<String> defaultConfig;
    private boolean hasDefaultConfig = false;
    /** List of library options for this Module */
    private List<String> libs;
    /** List of files for this Module */
    private List<String> files;
    /** List of jvm Args */
    private List<String> jvmArgs;
    /** License lines */
    private List<String> license;

    public Module(BaseHome basehome, Path file) throws FileNotFoundException, IOException
    {
        super();
        this.file = file;

        // Strip .mod
        this.fileRef = Pattern.compile(".mod$",Pattern.CASE_INSENSITIVE).matcher(file.getFileName().toString()).replaceFirst("");
        this.setName(fileRef);

        init(basehome);
        process(basehome);
    }

    @Override
    public boolean equals(Object obj)
    {
        if (this == obj)
        {
            return true;
        }
        if (obj == null)
        {
            return false;
        }
        if (getClass() != obj.getClass())
        {
            return false;
        }
        Module other = (Module)obj;
        if (fileRef == null)
        {
            if (other.fileRef != null)
            {
                return false;
            }
        }
        else if (!fileRef.equals(other.fileRef))
        {
            return false;
        }
        return true;
    }

    public void expandProperties(Props props)
    {
        // Expand Parents
        List<String> parents = new ArrayList<>();
        for (String parent : getParentNames())
        {
            parents.add(props.expand(parent));
        }
        setParentNames(parents);
    }

    public List<String> getDefaultConfig()
    {
        return defaultConfig;
    }

    public List<String> getFiles()
    {
        return files;
    }

    public String getFilesystemRef()
    {
        return fileRef;
    }

    public List<String> getJvmArgs()
    {
        return jvmArgs;
    }

    public List<String> getLibs()
    {
        return libs;
    }

    public List<String> getLicense()
    {
        return license;
    }

    public List<String> getXmls()
    {
        return xmls;
    }

<<<<<<< HEAD
    public boolean hasDefaultConfig()
=======
    public List<String> getJvmArgs()
    {
        return jvmArgs;
    }

    public boolean hasLicense()
    {
        return license != null && license.size() > 0;
    }

    public boolean acknowledgeLicense() throws IOException
    {
        if (!hasLicense() || licenseAck)
        {
            return true;
        }
        
        System.err.printf("%nModule %s:%n",getName());
        System.err.printf(" + contains software not provided by the Eclipse Foundation!%n");
        System.err.printf(" + contains software not covered by the Eclipse Public License!%n");
        System.err.printf(" + has not been audited for compliance with its license%n");
        System.err.printf("%n");
        for (String l : getLicense())
        {
            System.err.printf("    %s%n",l);
        }

        String propBasedAckName = "org.eclipse.jetty.start.ack.license." + getName();
        String propBasedAckValue = System.getProperty(propBasedAckName);
        if (propBasedAckValue != null)
        {
            StartLog.log("TESTING MODE", "Programmatic ACK - %s=%s",propBasedAckName,propBasedAckValue);
            licenseAck = Boolean.parseBoolean(propBasedAckValue);
        }
        else
        {
            if (Boolean.getBoolean("org.eclipse.jetty.start.testing"))
            {
                throw new RuntimeException("Test Configuration Missing - Pre-specify answer to (" + propBasedAckName + ") in test case");
            }

            try (BufferedReader input = new BufferedReader(new InputStreamReader(System.in)))
            {
                System.err.printf("%nProceed (y/N)? ");
                String line = input.readLine();

                licenseAck = !(line == null || line.length() == 0 || !line.toLowerCase().startsWith("y"));
            }
        }

        return licenseAck;
    }

    public List<String> getLicense()
>>>>>>> 2141cc2d
    {
        return hasDefaultConfig;
    }

    @Override
    public int hashCode()
    {
        final int prime = 31;
        int result = 1;
        result = (prime * result) + ((fileRef == null)?0:fileRef.hashCode());
        return result;
    }

    public boolean hasLicense()
    {
        return (license != null) && (license.size() > 0);
    }

    private void init(BaseHome basehome)
    {
        xmls = new ArrayList<>();
        defaultConfig = new ArrayList<>();
        libs = new ArrayList<>();
        files = new ArrayList<>();
        jvmArgs = new ArrayList<>();
        license = new ArrayList<>();

        String name = basehome.toShortForm(file);

        // Find module system name (usually in the form of a filesystem reference)
        Pattern pat = Pattern.compile("^.*[/\\\\]{1}modules[/\\\\]{1}(.*).mod$",Pattern.CASE_INSENSITIVE);
        Matcher mat = pat.matcher(name);
        if (!mat.find())
        {
            throw new RuntimeException("Invalid Module location (must be located under /modules/ directory): " + name);
        }
        this.fileRef = mat.group(1).replace('\\','/');
        setName(this.fileRef);
    }

    public boolean isVirtual()
    {
        return !getName().equals(fileRef);
    }

    public boolean hasFiles(BaseHome baseHome)
    {
        for (String ref : getFiles())
        {
            FileArg farg = new FileArg(this,ref);
            Path refPath = baseHome.getBasePath(farg.location);
            if (!Files.exists(refPath))
            {
                return false;
            }
        }
        return true;
    }

    public void process(BaseHome basehome) throws FileNotFoundException, IOException
    {
        Pattern section = Pattern.compile("\\s*\\[([^]]*)\\]\\s*");

        if (!FS.canReadFile(file))
        {
            StartLog.debug("Skipping read of missing file: %s",basehome.toShortForm(file));
            return;
        }

        try (BufferedReader buf = Files.newBufferedReader(file,StandardCharsets.UTF_8))
        {
            String sectionType = "";
            String line;
            while ((line = buf.readLine()) != null)
            {
                line = line.trim();

                Matcher sectionMatcher = section.matcher(line);

                if (sectionMatcher.matches())
                {
                    sectionType = sectionMatcher.group(1).trim().toUpperCase(Locale.ENGLISH);
                }
                else
                {
                    // blank lines and comments are valid for ini-template section
                    if ((line.length() == 0) || line.startsWith("#"))
                    {
                        if ("INI-TEMPLATE".equals(sectionType))
                        {
                            defaultConfig.add(line);
                        }
                    }
                    else
                    {
                        switch (sectionType)
                        {
                            case "":
                                // ignore (this would be entries before first section)
                                break;
                            case "DEPEND":
                                addParentName(line);
                                break;
                            case "FILES":
                                files.add(line);
                                break;
                            case "DEFAULTS":
                            case "INI-TEMPLATE":
                                defaultConfig.add(line);
                                hasDefaultConfig = true;
                                break;
                            case "LIB":
                                libs.add(line);
                                break;
                            case "LICENSE":
                            case "LICENCE":
                                license.add(line);
                                break;
                            case "NAME":
                                setName(line);
                                break;
                            case "OPTIONAL":
                                addOptionalParentName(line);
                                break;
                            case "EXEC":
                                jvmArgs.add(line);
                                break;
                            case "XML":
                                xmls.add(line);
                                break;
                            default:
                                throw new IOException("Unrecognized Module section: [" + sectionType + "]");
                        }
                    }
                }
            }
        }
    }

    public void setEnabled(boolean enabled)
    {
        throw new RuntimeException("Don't enable directly");
    }

    @Override
    public String toString()
    {
        StringBuilder str = new StringBuilder();
        str.append("Module[").append(getName());
        if (isVirtual())
        {
            str.append(",file=").append(fileRef);
        }
        if (isSelected())
        {
            str.append(",selected");
        }
        str.append(']');
        return str.toString();
    }
}<|MERGE_RESOLUTION|>--- conflicted
+++ resolved
@@ -162,64 +162,7 @@
         return xmls;
     }
 
-<<<<<<< HEAD
     public boolean hasDefaultConfig()
-=======
-    public List<String> getJvmArgs()
-    {
-        return jvmArgs;
-    }
-
-    public boolean hasLicense()
-    {
-        return license != null && license.size() > 0;
-    }
-
-    public boolean acknowledgeLicense() throws IOException
-    {
-        if (!hasLicense() || licenseAck)
-        {
-            return true;
-        }
-        
-        System.err.printf("%nModule %s:%n",getName());
-        System.err.printf(" + contains software not provided by the Eclipse Foundation!%n");
-        System.err.printf(" + contains software not covered by the Eclipse Public License!%n");
-        System.err.printf(" + has not been audited for compliance with its license%n");
-        System.err.printf("%n");
-        for (String l : getLicense())
-        {
-            System.err.printf("    %s%n",l);
-        }
-
-        String propBasedAckName = "org.eclipse.jetty.start.ack.license." + getName();
-        String propBasedAckValue = System.getProperty(propBasedAckName);
-        if (propBasedAckValue != null)
-        {
-            StartLog.log("TESTING MODE", "Programmatic ACK - %s=%s",propBasedAckName,propBasedAckValue);
-            licenseAck = Boolean.parseBoolean(propBasedAckValue);
-        }
-        else
-        {
-            if (Boolean.getBoolean("org.eclipse.jetty.start.testing"))
-            {
-                throw new RuntimeException("Test Configuration Missing - Pre-specify answer to (" + propBasedAckName + ") in test case");
-            }
-
-            try (BufferedReader input = new BufferedReader(new InputStreamReader(System.in)))
-            {
-                System.err.printf("%nProceed (y/N)? ");
-                String line = input.readLine();
-
-                licenseAck = !(line == null || line.length() == 0 || !line.toLowerCase().startsWith("y"));
-            }
-        }
-
-        return licenseAck;
-    }
-
-    public List<String> getLicense()
->>>>>>> 2141cc2d
     {
         return hasDefaultConfig;
     }
