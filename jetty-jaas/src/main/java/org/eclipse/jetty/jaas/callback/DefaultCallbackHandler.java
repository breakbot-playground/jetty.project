--- conflicted
+++ resolved
@@ -58,18 +58,7 @@
             }
             else if (callback instanceof PasswordCallback)
             {
-<<<<<<< HEAD
-                if (getCredential() instanceof Password)
-                    ((PasswordCallback)callbacks[i]).setPassword(((Password)getCredential()).toString().toCharArray());
-                else if (getCredential() instanceof String)
-                {
-                    ((PasswordCallback)callbacks[i]).setPassword(((String)getCredential()).toCharArray());
-                }
-                else
-                    throw new UnsupportedCallbackException(callbacks[i], "User supplied credentials cannot be converted to char[] for PasswordCallback: try using an ObjectCallback instead");
-=======
                 ((PasswordCallback)callback).setPassword(getCredential().toString().toCharArray());
->>>>>>> 3a99c893
             }
             else if (callback instanceof RequestParameterCallback)
             {
@@ -87,4 +76,4 @@
                 throw new UnsupportedCallbackException(callback);
         }
     }
-}
+}