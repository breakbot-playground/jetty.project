--- conflicted
+++ resolved
@@ -2,11 +2,7 @@
   <parent>
     <groupId>org.eclipse.jetty</groupId>
     <artifactId>jetty-project</artifactId>
-<<<<<<< HEAD
-    <version>9.3.12-SNAPSHOT</version>
-=======
     <version>9.3.11-SNAPSHOT</version>
->>>>>>> b45fbbfd
     <relativePath>../../pom.xml</relativePath>
   </parent>
   <modelVersion>4.0.0</modelVersion>
