//
// ========================================================================
// Copyright (c) 1995-2020 Mort Bay Consulting Pty Ltd and others.
//
// This program and the accompanying materials are made available under
// the terms of the Eclipse Public License 2.0 which is available at
// https://www.eclipse.org/legal/epl-2.0
//
// This Source Code may also be made available under the following
// Secondary Licenses when the conditions for such availability set
// forth in the Eclipse Public License, v. 2.0 are satisfied:
// the Apache License v2.0 which is available at
// https://www.apache.org/licenses/LICENSE-2.0
//
// SPDX-License-Identifier: EPL-2.0 OR Apache-2.0
// ========================================================================
//

package org.eclipse.jetty.util;

import java.io.Closeable;
import java.io.IOException;
import java.util.ArrayList;
import java.util.Collection;
import java.util.Collections;
import java.util.List;
import java.util.Objects;
import java.util.concurrent.CopyOnWriteArrayList;
import java.util.concurrent.ThreadLocalRandom;
import java.util.concurrent.atomic.AtomicInteger;
import java.util.function.Function;

import org.eclipse.jetty.util.component.Dumpable;
<<<<<<< HEAD
import org.eclipse.jetty.util.thread.AutoLock;
import org.slf4j.Logger;
import org.slf4j.LoggerFactory;
=======
import org.eclipse.jetty.util.component.DumpableCollection;
import org.eclipse.jetty.util.log.Log;
import org.eclipse.jetty.util.log.Logger;
import org.eclipse.jetty.util.thread.Locker;
>>>>>>> ba22c08f

/**
 * A fast pool of objects, with optional support for
 * multiplexing, max usage count and several optimized strategies plus
 * an optional {@link ThreadLocal} cache of the last release entry.
 * <p>
 * When the method {@link #close()} is called, all {@link Closeable}s in the pool
 * are also closed.
 * </p>
 * @param <T>
 */
public class Pool<T> implements AutoCloseable, Dumpable
{
    private static final Logger LOGGER = LoggerFactory.getLogger(Pool.class);

    private final List<Entry> entries = new CopyOnWriteArrayList<>();

    private final int maxEntries;
    private final AtomicInteger pending = new AtomicInteger();
    private final StrategyType strategyType;

    /*
     * The cache is used to avoid hammering on the first index of the entry list.
     * Caches can become poisoned (i.e.: containing entries that are in use) when
     * the release isn't done by the acquiring thread or when the entry pool is
     * undersized compared to the load applied on it.
     * When an entry can't be found in the cache, the global list is iterated
     * with the configured strategy so the cache has no visible effect besides performance.
     */
<<<<<<< HEAD
    private final ThreadLocal<List<Entry>> cache;
    private final AutoLock lock = new AutoLock();
    private final int maxEntries;
    private final int cacheSize;
    private final AtomicInteger pending = new AtomicInteger();
=======
    private final Locker locker = new Locker();
    private final ThreadLocal<Entry> cache;
    private final AtomicInteger nextIndex;
>>>>>>> ba22c08f
    private volatile boolean closed;
    private volatile int maxMultiplex = 1;
    private volatile int maxUsageCount = -1;

    /**
     * The type of the strategy to use for the pool.
     * The strategy primarily determines where iteration over the pool entries begins.
     */
    public enum StrategyType
    {
        /**
         * A strategy that looks for an entry always starting from the first entry.
         * It will favour the early entries in the pool, but may contend on them more.
         */
        FIRST,

        /**
         * A strategy that looks for an entry by iterating from a random starting
         * index.  No entries are favoured and contention is reduced.
         */
        RANDOM,

        /**
         * A strategy that uses the {@link Thread#getId()} of the current thread
         * to select a starting point for an entry search.  Whilst not as performant as
         * using the {@link ThreadLocal} cache, it may be suitable when the pool is substantially smaller
         * than the number of available threads.
         * No entries are favoured and contention is reduced.
         */
        THREAD_ID,

        /**
         * A strategy that looks for an entry by iterating from a starting point
         * that is incremented on every search. This gives similar results to the
         * random strategy but with more predictable behaviour.
         * No entries are favoured and contention is reduced.
         */
        ROUND_ROBIN,
    }

    /**
     * Construct a Pool with a specified lookup strategy and no
     * {@link ThreadLocal} cache.
     *
     * @param strategyType The strategy to used for looking up entries.
     * @param maxEntries the maximum amount of entries that the pool will accept.
     */
    public Pool(StrategyType strategyType, int maxEntries)
    {
        this(strategyType, maxEntries, false);
    }

    /**
     * Construct a Pool with the specified thread-local cache size and
     * an optional {@link ThreadLocal} cache.
     * @param strategyType The strategy to used for looking up entries.
     * @param maxEntries the maximum amount of entries that the pool will accept.
     * @param cache True if a {@link ThreadLocal} cache should be used to try the most recently released entry.
     */
    public Pool(StrategyType strategyType, int maxEntries, boolean cache)
    {
        this.maxEntries = maxEntries;
        this.strategyType = strategyType;
        this.cache = cache ? new ThreadLocal<>() : null;
        nextIndex = strategyType == StrategyType.ROUND_ROBIN ? new AtomicInteger() : null;
    }

    public int getReservedCount()
    {
        return pending.get();
    }

    public int getIdleCount()
    {
        return (int)entries.stream().filter(Entry::isIdle).count();
    }

    public int getInUseCount()
    {
        return (int)entries.stream().filter(Entry::isInUse).count();
    }

    public int getMaxEntries()
    {
        return maxEntries;
    }

    public int getMaxMultiplex()
    {
        return maxMultiplex;
    }

    public final void setMaxMultiplex(int maxMultiplex)
    {
        if (maxMultiplex < 1)
            throw new IllegalArgumentException("Max multiplex must be >= 1");
        this.maxMultiplex = maxMultiplex;
    }

    public int getMaxUsageCount()
    {
        return maxUsageCount;
    }

    public final void setMaxUsageCount(int maxUsageCount)
    {
        if (maxUsageCount == 0)
            throw new IllegalArgumentException("Max usage count must be != 0");
        this.maxUsageCount = maxUsageCount;
    }

    /**
     * Create a new disabled slot into the pool.
     * The returned entry must ultimately have the {@link Entry#enable(Object, boolean)}
     * method called or be removed via {@link Pool.Entry#remove()} or
     * {@link Pool#remove(Pool.Entry)}.
     *
     * @param allotment the desired allotment, where each entry handles an allotment of maxMultiplex,
     * or a negative number to always trigger the reservation of a new entry.
     * @return a disabled entry that is contained in the pool,
     * or null if the pool is closed or if the pool already contains
     * {@link #getMaxEntries()} entries, or the allotment has already been reserved
     */
    public Entry reserve(int allotment)
    {
        try (AutoLock l = lock.lock())
        {
            if (closed)
                return null;

            int space = maxEntries - entries.size();
            if (space <= 0)
                return null;

            // The pending count is an AtomicInteger that is only ever incremented here with
            // the lock held.  Thus the pending count can be reduced immediately after the
            // test below, but never incremented.  Thus the allotment limit can be enforced.
            if (allotment >= 0 && (pending.get() * getMaxMultiplex()) >= allotment)
                return null;
            pending.incrementAndGet();

            Entry entry = new Entry();
            entries.add(entry);
            return entry;
        }
    }

    /**
     * Acquire the entry from the pool at the specified index. This method bypasses the thread-local mechanism.
     * @deprecated No longer supported. Instead use a {@link StrategyType} to configure the pool.
     * @param idx the index of the entry to acquire.
     * @return the specified entry or null if there is none at the specified index or if it is not available.
     */
    @Deprecated
    public Entry acquireAt(int idx)
    {
        if (closed)
            return null;

        try
        {
            Entry entry = entries.get(idx);
            if (entry.tryAcquire())
                return entry;
        }
        catch (IndexOutOfBoundsException e)
        {
            // no entry at that index
        }
        return null;
    }

    /**
     * Acquire an entry from the pool.
     * Only enabled entries will be returned from this method and their enable method must not be called.
     * @return an entry from the pool or null if none is available.
     */
    public Entry acquire()
    {
        if (closed)
            return null;

        int size = entries.size();
        if (size == 0)
            return null;

        if (cache != null)
        {
            Pool<T>.Entry entry = cache.get();
            if (entry != null && entry.tryAcquire())
                return entry;
        }

        int index = startIndex(size);

        for (int tries = size; tries-- > 0;)
        {
            try
            {
                Pool<T>.Entry entry = entries.get(index);
                if (entry != null && entry.tryAcquire())
                    return entry;
            }
            catch (IndexOutOfBoundsException e)
            {
                LOGGER.ignore(e);
                size = entries.size();
            }
            index = (index + 1) % size;
        }
        return null;
    }

    private int startIndex(int size)
    {
        switch (strategyType)
        {
            case FIRST:
                return 0;
            case RANDOM:
                return ThreadLocalRandom.current().nextInt(size);
            case ROUND_ROBIN:
                return nextIndex.getAndUpdate(c -> Math.max(0, c + 1)) % size;
            case THREAD_ID:
                return (int)(Thread.currentThread().getId() % size);
            default:
                throw new IllegalArgumentException("Unknown strategy type: " + strategyType);
        }
    }

    /**
     * Utility method to acquire an entry from the pool,
     * reserving and creating a new entry if necessary.
     *
     * @param creator a function to create the pooled value for a reserved entry.
     * @return an entry from the pool or null if none is available.
     */
    public Entry acquire(Function<Pool<T>.Entry, T> creator)
    {
        Entry entry = acquire();
        if (entry != null)
            return entry;

        entry = reserve(-1);
        if (entry == null)
            return null;

        T value;
        try
        {
            value = creator.apply(entry);
        }
        catch (Throwable th)
        {
            remove(entry);
            throw th;
        }

        if (value == null)
        {
            remove(entry);
            return null;
        }

        return entry.enable(value, true) ? entry : null;
    }

    /**
     * This method will return an acquired object to the pool. Objects
     * that are acquired from the pool but never released will result
     * in a memory leak.
     *
     * @param entry the value to return to the pool
     * @return true if the entry was released and could be acquired again,
     * false if the entry should be removed by calling {@link #remove(Pool.Entry)}
     * and the object contained by the entry should be disposed.
     * @throws NullPointerException if value is null
     */
    public boolean release(Entry entry)
    {
        if (closed)
            return false;

        boolean released = entry.tryRelease();
        if (released && cache != null)
            cache.set(entry);
        return released;
    }

    /**
     * Remove a value from the pool.
     *
     * @param entry the value to remove
     * @return true if the entry was removed, false otherwise
     */
    public boolean remove(Entry entry)
    {
        if (closed)
            return false;

        if (!entry.tryRemove())
        {
            if (LOGGER.isDebugEnabled())
                LOGGER.debug("Attempt to remove an object from the pool that is still in use: {}", entry);
            return false;
        }

        boolean removed = entries.remove(entry);
        if (!removed && LOGGER.isDebugEnabled())
            LOGGER.debug("Attempt to remove an object from the pool that does not exist: {}", entry);

        return removed;
    }

    public boolean isClosed()
    {
        return closed;
    }

    @Override
    public void close()
    {
        List<Entry> copy;
        try (AutoLock l = lock.lock())
        {
            closed = true;
            copy = new ArrayList<>(entries);
            entries.clear();
        }

        // iterate the copy and close its entries
        for (Entry entry : copy)
        {
            if (entry.tryRemove() && entry.pooled instanceof Closeable)
                IO.close((Closeable)entry.pooled);
        }
    }

    public int size()
    {
        return entries.size();
    }

    public Collection<Entry> values()
    {
        return Collections.unmodifiableCollection(entries);
    }

    @Override
    public void dump(Appendable out, String indent) throws IOException
    {
        Dumpable.dumpObjects(out, indent, this,
            new DumpableCollection("entries", entries));
    }

    @Override
    public String toString()
    {
        return String.format("%s@%x[size=%d closed=%s pending=%d]",
            getClass().getSimpleName(),
            hashCode(),
            entries.size(),
            closed,
            pending.get());
    }

    public class Entry
    {
        // hi: positive=open/maxUsage counter; negative=closed; MIN_VALUE pending
        // lo: multiplexing counter
        private final AtomicBiInteger state;

        // The pooled item.  This is not volatile as it is set once and then never changed.
        // Other threads accessing must check the state field above first, so a good before/after
        // relationship exists to make a memory barrier.
        private T pooled;

        Entry()
        {
            this.state = new AtomicBiInteger(Integer.MIN_VALUE, 0);
        }

        /** Enable a reserved entry {@link Entry}.
         * An entry returned from the {@link #reserve(int)} method must be enabled with this method,
         * once and only once, before it is usable by the pool.
         * The entry may be enabled and not acquired, in which case it is immediately available to be
         * acquired, potentially by another thread; or it can be enabled and acquired atomically so that
         * no other thread can acquire it, although the acquire may still fail if the pool has been closed.
         * @param pooled The pooled item for the entry
         * @param acquire If true the entry is atomically enabled and acquired.
         * @return true If the entry was enabled.
         * @throws IllegalStateException if the entry was already enabled
         */
        public boolean enable(T pooled, boolean acquire)
        {
            Objects.requireNonNull(pooled);

            if (state.getHi() != Integer.MIN_VALUE)
            {
                if (state.getHi() == -1)
                    return false; // Pool has been closed
                throw new IllegalStateException("Entry already enabled: " + this);
            }
            this.pooled = pooled;
            int usage = acquire ? 1 : 0;
            if (!state.compareAndSet(Integer.MIN_VALUE, usage, 0, usage))
            {
                this.pooled = null;
                if (state.getHi() == -1)
                    return false; // Pool has been closed
                throw new IllegalStateException("Entry already enabled: " + this);
            }
            pending.decrementAndGet();
            return true;
        }

        public T getPooled()
        {
            return pooled;
        }

        /**
         * Release the entry.
         * This is equivalent to calling {@link Pool#release(Pool.Entry)} passing this entry.
         * @return true if released.
         */
        public boolean release()
        {
            return Pool.this.release(this);
        }

        /**
         * Remove the entry.
         * This is equivalent to calling {@link Pool#remove(Pool.Entry)} passing this entry.
         * @return true if remove.
         */
        public boolean remove()
        {
            return Pool.this.remove(this);
        }

        /**
         * Try to acquire the entry if possible by incrementing both the usage
         * count and the multiplex count.
         * @return true if the usage count is &lt;= maxUsageCount and
         * the multiplex count is maxMultiplex and the entry is not closed,
         * false otherwise.
         */
        boolean tryAcquire()
        {
            while (true)
            {
                long encoded = state.get();
                int usageCount = AtomicBiInteger.getHi(encoded);
                boolean closed = usageCount < 0;
                int multiplexingCount = AtomicBiInteger.getLo(encoded);
                int currentMaxUsageCount = maxUsageCount;
                if (closed || multiplexingCount >= maxMultiplex || (currentMaxUsageCount > 0 && usageCount >= currentMaxUsageCount))
                    return false;

                if (state.compareAndSet(encoded, usageCount + 1, multiplexingCount + 1))
                    return true;
            }
        }

        /**
         * Try to release the entry if possible by decrementing the multiplexing
         * count unless the entity is closed.
         * @return true if the entry was released,
         * false if {@link #tryRemove()} should be called.
         */
        boolean tryRelease()
        {
            int newMultiplexingCount;
            int usageCount;
            while (true)
            {
                long encoded = state.get();
                usageCount = AtomicBiInteger.getHi(encoded);
                boolean closed = usageCount < 0;
                if (closed)
                    return false;

                newMultiplexingCount = AtomicBiInteger.getLo(encoded) - 1;
                if (newMultiplexingCount < 0)
                    throw new IllegalStateException("Cannot release an already released entry");

                if (state.compareAndSet(encoded, usageCount, newMultiplexingCount))
                    break;
            }

            int currentMaxUsageCount = maxUsageCount;
            boolean overUsed = currentMaxUsageCount > 0 && usageCount >= currentMaxUsageCount;
            return !(overUsed && newMultiplexingCount == 0);
        }

        public boolean isOverUsed()
        {
            int currentMaxUsageCount = maxUsageCount;
            int usageCount = state.getHi();
            return currentMaxUsageCount > 0 && usageCount >= currentMaxUsageCount;
        }

        /**
         * Try to mark the entry as removed.
         * @return true if the entry has to be removed from the containing pool, false otherwise.
         */
        boolean tryRemove()
        {
            while (true)
            {
                long encoded = state.get();
                int usageCount = AtomicBiInteger.getHi(encoded);
                int multiplexCount = AtomicBiInteger.getLo(encoded);
                int newMultiplexCount = Math.max(multiplexCount - 1, 0);

                boolean removed = state.compareAndSet(usageCount, -1, multiplexCount, newMultiplexCount);
                if (removed)
                {
                    if (usageCount == Integer.MIN_VALUE)
                        pending.decrementAndGet();
                    return newMultiplexCount == 0;
                }
            }
        }

        public boolean isClosed()
        {
            return state.getHi() < 0;
        }

        public boolean isIdle()
        {
            long encoded = state.get();
            return AtomicBiInteger.getHi(encoded) >= 0 && AtomicBiInteger.getLo(encoded) == 0;
        }

        public boolean isInUse()
        {
            long encoded = state.get();
            return AtomicBiInteger.getHi(encoded) >= 0 && AtomicBiInteger.getLo(encoded) > 0;
        }

        public int getUsageCount()
        {
            return Math.max(state.getHi(), 0);
        }

        @Override
        public String toString()
        {
            long encoded = state.get();
            int usageCount = AtomicBiInteger.getHi(encoded);
            int multiplexCount = AtomicBiInteger.getLo(encoded);

            String state = usageCount < 0 ? "CLOSED" : multiplexCount == 0 ? "IDLE" : "INUSE";

            return String.format("%s@%x{%s, usage=%d, multiplex=%d/%d, pooled=%s}",
                getClass().getSimpleName(),
                hashCode(),
                state,
                Math.max(usageCount, 0),
                Math.max(multiplexCount, 0),
                getMaxMultiplex(),
                pooled);
        }
    }
}<|MERGE_RESOLUTION|>--- conflicted
+++ resolved
@@ -31,16 +31,10 @@
 import java.util.function.Function;
 
 import org.eclipse.jetty.util.component.Dumpable;
-<<<<<<< HEAD
+import org.eclipse.jetty.util.component.DumpableCollection;
 import org.eclipse.jetty.util.thread.AutoLock;
 import org.slf4j.Logger;
 import org.slf4j.LoggerFactory;
-=======
-import org.eclipse.jetty.util.component.DumpableCollection;
-import org.eclipse.jetty.util.log.Log;
-import org.eclipse.jetty.util.log.Logger;
-import org.eclipse.jetty.util.thread.Locker;
->>>>>>> ba22c08f
 
 /**
  * A fast pool of objects, with optional support for
@@ -70,17 +64,9 @@
      * When an entry can't be found in the cache, the global list is iterated
      * with the configured strategy so the cache has no visible effect besides performance.
      */
-<<<<<<< HEAD
-    private final ThreadLocal<List<Entry>> cache;
     private final AutoLock lock = new AutoLock();
-    private final int maxEntries;
-    private final int cacheSize;
-    private final AtomicInteger pending = new AtomicInteger();
-=======
-    private final Locker locker = new Locker();
     private final ThreadLocal<Entry> cache;
     private final AtomicInteger nextIndex;
->>>>>>> ba22c08f
     private volatile boolean closed;
     private volatile int maxMultiplex = 1;
     private volatile int maxUsageCount = -1;
