//
//  ========================================================================
//  Copyright (c) 1995-2019 Mort Bay Consulting Pty. Ltd.
//  ------------------------------------------------------------------------
//  All rights reserved. This program and the accompanying materials
//  are made available under the terms of the Eclipse Public License v1.0
//  and Apache License v2.0 which accompanies this distribution.
//
//      The Eclipse Public License is available at
//      http://www.eclipse.org/legal/epl-v10.html
//
//      The Apache License v2.0 is available at
//      http://www.opensource.org/licenses/apache2.0.php
//
//  You may elect to redistribute this code under either of these licenses.
//  ========================================================================
//

package org.eclipse.jetty.servlet;

import java.util.ArrayList;
import java.util.Arrays;
import java.util.Collection;
import java.util.Collections;
import java.util.EnumSet;
import java.util.EventListener;
import java.util.HashMap;
import java.util.HashSet;
import java.util.List;
import java.util.Map;
import java.util.Set;
import javax.servlet.DispatcherType;
import javax.servlet.Filter;
import javax.servlet.FilterRegistration;
import javax.servlet.RequestDispatcher;
import javax.servlet.Servlet;
import javax.servlet.ServletContext;
import javax.servlet.ServletContextEvent;
import javax.servlet.ServletContextListener;
import javax.servlet.ServletException;
import javax.servlet.ServletRegistration;
import javax.servlet.ServletSecurityElement;
import javax.servlet.SessionCookieConfig;
import javax.servlet.SessionTrackingMode;
import javax.servlet.descriptor.JspConfigDescriptor;
import javax.servlet.descriptor.JspPropertyGroupDescriptor;
import javax.servlet.descriptor.TaglibDescriptor;
import javax.servlet.http.HttpSessionActivationListener;
import javax.servlet.http.HttpSessionAttributeListener;
import javax.servlet.http.HttpSessionBindingListener;
import javax.servlet.http.HttpSessionIdListener;
import javax.servlet.http.HttpSessionListener;

import org.eclipse.jetty.security.ConstraintAware;
import org.eclipse.jetty.security.ConstraintMapping;
import org.eclipse.jetty.security.ConstraintSecurityHandler;
import org.eclipse.jetty.security.SecurityHandler;
import org.eclipse.jetty.server.Dispatcher;
import org.eclipse.jetty.server.Handler;
import org.eclipse.jetty.server.HandlerContainer;
import org.eclipse.jetty.server.handler.ContextHandler;
import org.eclipse.jetty.server.handler.ErrorHandler;
import org.eclipse.jetty.server.handler.HandlerCollection;
import org.eclipse.jetty.server.handler.HandlerWrapper;
import org.eclipse.jetty.server.handler.gzip.GzipHandler;
import org.eclipse.jetty.server.session.SessionHandler;
import org.eclipse.jetty.util.DecoratedObjectFactory;
import org.eclipse.jetty.util.DeprecationWarning;
import org.eclipse.jetty.util.StringUtil;
import org.eclipse.jetty.util.annotation.ManagedAttribute;
import org.eclipse.jetty.util.annotation.ManagedObject;
import org.eclipse.jetty.util.component.LifeCycle;
import org.eclipse.jetty.util.log.Log;
import org.eclipse.jetty.util.log.Logger;

/**
 * Servlet Context.
 * <p>
 * This extension to the ContextHandler allows for
 * simple construction of a context with ServletHandler and optionally
 * session and security handlers, et.
 * <pre>
 *   new ServletContext("/context",Context.SESSIONS|Context.NO_SECURITY);
 * </pre>
 * <p>
 * This class should have been called ServletContext, but this would have
 * cause confusion with {@link ServletContext}.
 */
@ManagedObject("Servlet Context Handler")
public class ServletContextHandler extends ContextHandler
{
    private static final Logger LOG = Log.getLogger(ServletContextHandler.class);

    public static final int SESSIONS = 1;
    public static final int SECURITY = 2;
    public static final int GZIP = 4;
    public static final int NO_SESSIONS = 0;
    public static final int NO_SECURITY = 0;

    public static ServletContextHandler getServletContextHandler(ServletContext servletContext, String purpose)
    {
        ContextHandler contextHandler = ContextHandler.getContextHandler(servletContext);
        if (contextHandler == null)
            throw new IllegalStateException("No Jetty ContextHandler, " + purpose + " unavailable");

        if (!(contextHandler instanceof ServletContextHandler))
            throw new IllegalStateException("No Jetty ServletContextHandler, " + purpose + " unavailable");

        return (ServletContextHandler)contextHandler;
    }

    public static ServletContextHandler getServletContextHandler(ServletContext context)
    {
        ContextHandler handler = getContextHandler(context);
        if (handler == null)
            return null;
        if (handler instanceof ServletContextHandler)
            return (ServletContextHandler)handler;
        return null;
    }

    public interface ServletContainerInitializerCaller extends LifeCycle {}

    protected final DecoratedObjectFactory _objFactory;
    protected Class<? extends SecurityHandler> _defaultSecurityHandlerClass = org.eclipse.jetty.security.ConstraintSecurityHandler.class;
    protected SessionHandler _sessionHandler;
    protected SecurityHandler _securityHandler;
    protected ServletHandler _servletHandler;
    protected GzipHandler _gzipHandler;
    protected int _options;
    protected JspConfigDescriptor _jspConfig;

    private boolean _startListeners;

    public ServletContextHandler()
    {
        this(null, null, null, null, null);
    }

    public ServletContextHandler(int options)
    {
        this(null, null, options);
    }

    public ServletContextHandler(HandlerContainer parent, String contextPath)
    {
        this(parent, contextPath, null, null, null, null);
    }

    public ServletContextHandler(HandlerContainer parent, String contextPath, int options)
    {
        this(parent, contextPath, null, null, null, null, options);
    }

    public ServletContextHandler(HandlerContainer parent, String contextPath, boolean sessions, boolean security)
    {
        this(parent, contextPath, (sessions ? SESSIONS : 0) | (security ? SECURITY : 0));
    }

    public ServletContextHandler(HandlerContainer parent, SessionHandler sessionHandler, SecurityHandler securityHandler, ServletHandler servletHandler, ErrorHandler errorHandler)
    {
        this(parent, null, sessionHandler, securityHandler, servletHandler, errorHandler);
    }

    public ServletContextHandler(HandlerContainer parent, String contextPath, SessionHandler sessionHandler, SecurityHandler securityHandler, ServletHandler servletHandler, ErrorHandler errorHandler)
    {
        this(parent, contextPath, sessionHandler, securityHandler, servletHandler, errorHandler, 0);
    }

    public ServletContextHandler(HandlerContainer parent, String contextPath, SessionHandler sessionHandler, SecurityHandler securityHandler, ServletHandler servletHandler, ErrorHandler errorHandler, int options)
    {
        super(null, parent, contextPath);
        _options = options;
        _scontext = new Context();
        _sessionHandler = sessionHandler;
        _securityHandler = securityHandler;
        _servletHandler = servletHandler;

        _objFactory = new DecoratedObjectFactory();
        _objFactory.addDecorator(new DeprecationWarning());

        // Link the handlers
        relinkHandlers();

        if (errorHandler != null)
            setErrorHandler(errorHandler);
    }

    protected void setParent(HandlerContainer parent)
    {
        if (parent instanceof HandlerWrapper)
            ((HandlerWrapper)parent).setHandler(this);
        else if (parent instanceof HandlerCollection)
            ((HandlerCollection)parent).addHandler(this);
    }

    /**
     * Add EventListener
     *
     * @param listener the listener to add
     * @return true if the listener was added
     * @see HttpSessionAttributeListener
     * @see HttpSessionActivationListener
     * @see HttpSessionBindingListener
     * @see HttpSessionListener
     * @see HttpSessionIdListener
     * @see ContextHandler#addEventListener(EventListener)
     */
    @Override
    public boolean addEventListener(EventListener listener)
    {
        if (super.addEventListener(listener))
        {
            if ((listener instanceof HttpSessionActivationListener) ||
                (listener instanceof HttpSessionAttributeListener) ||
                (listener instanceof HttpSessionBindingListener) ||
                (listener instanceof HttpSessionListener) ||
                (listener instanceof HttpSessionIdListener))
            {
                if (_sessionHandler != null)
                    _sessionHandler.addEventListener(listener);
            }
            return true;
        }
        return false;
    }

    @Override
    public void setHandler(Handler handler)
    {
        if (handler != null)
            LOG.warn("ServletContextHandler.setHandler should not be called directly. Use insertHandler or setSessionHandler etc.");
        super.setHandler(handler);
    }

    private void doSetHandler(HandlerWrapper wrapper, Handler handler)
    {
        if (wrapper == this)
            super.setHandler(handler);
        else
            wrapper.setHandler(handler);
    }

    private void relinkHandlers()
    {
        HandlerWrapper handler = this;

        // link session handler
        if (getSessionHandler() != null)
        {

            while (!(handler.getHandler() instanceof SessionHandler) &&
                !(handler.getHandler() instanceof SecurityHandler) &&
                !(handler.getHandler() instanceof GzipHandler) &&
                !(handler.getHandler() instanceof ServletHandler) &&
                handler.getHandler() instanceof HandlerWrapper)
            {
                handler = (HandlerWrapper)handler.getHandler();
            }

            if (handler.getHandler() != _sessionHandler)
                doSetHandler(handler, _sessionHandler);
            handler = _sessionHandler;
        }

        // link security handler
        if (getSecurityHandler() != null)
        {
            while (!(handler.getHandler() instanceof SecurityHandler) &&
                !(handler.getHandler() instanceof GzipHandler) &&
                !(handler.getHandler() instanceof ServletHandler) &&
                handler.getHandler() instanceof HandlerWrapper)
            {
                handler = (HandlerWrapper)handler.getHandler();
            }

            if (handler.getHandler() != _securityHandler)
                doSetHandler(handler, _securityHandler);
            handler = _securityHandler;
        }

        // link gzip handler
        if (getGzipHandler() != null)
        {
            while (!(handler.getHandler() instanceof GzipHandler) &&
                !(handler.getHandler() instanceof ServletHandler) &&
                handler.getHandler() instanceof HandlerWrapper)
            {
                handler = (HandlerWrapper)handler.getHandler();
            }

            if (handler.getHandler() != _gzipHandler)
                doSetHandler(handler, _gzipHandler);
            handler = _gzipHandler;
        }

        // link servlet handler
        if (getServletHandler() != null)
        {
            while (!(handler.getHandler() instanceof ServletHandler) &&
                handler.getHandler() instanceof HandlerWrapper)
            {
                handler = (HandlerWrapper)handler.getHandler();
            }

            if (handler.getHandler() != _servletHandler)
                doSetHandler(handler, _servletHandler);
        }
    }

    @Override
    protected void doStart() throws Exception
    {
        getServletContext().setAttribute(DecoratedObjectFactory.ATTR, _objFactory);
        super.doStart();
    }

    /**
     * @see org.eclipse.jetty.server.handler.ContextHandler#doStop()
     */
    @Override
    protected void doStop() throws Exception
    {
        super.doStop();
        _objFactory.clear();
        getServletContext().removeAttribute(DecoratedObjectFactory.ATTR);
    }

    /**
     * Get the defaultSecurityHandlerClass.
     *
     * @return the defaultSecurityHandlerClass
     */
    public Class<? extends SecurityHandler> getDefaultSecurityHandlerClass()
    {
        return _defaultSecurityHandlerClass;
    }

    /**
     * Set the defaultSecurityHandlerClass.
     *
     * @param defaultSecurityHandlerClass the defaultSecurityHandlerClass to set
     */
    public void setDefaultSecurityHandlerClass(Class<? extends SecurityHandler> defaultSecurityHandlerClass)
    {
        _defaultSecurityHandlerClass = defaultSecurityHandlerClass;
    }

    protected SessionHandler newSessionHandler()
    {
        return new SessionHandler();
    }

    protected SecurityHandler newSecurityHandler()
    {
        try
        {
            return getDefaultSecurityHandlerClass().getDeclaredConstructor().newInstance();
        }
        catch (Exception e)
        {
            throw new IllegalStateException(e);
        }
    }

    protected ServletHandler newServletHandler()
    {
        return new ServletHandler();
    }

    /**
     * Finish constructing handlers and link them together.
     *
     * @see org.eclipse.jetty.server.handler.ContextHandler#startContext()
     */
    @Override
    protected void startContext() throws Exception
    {
        ServletContainerInitializerCaller sciBean = getBean(ServletContainerInitializerCaller.class);
        if (sciBean != null)
            sciBean.start();

        if (_servletHandler != null)
        {
            //Ensure listener instances are created, added to ContextHandler
            if (_servletHandler.getListeners() != null)
            {
                for (ListenerHolder holder : _servletHandler.getListeners())
                {
                    holder.start();
                }
            }
        }

        _startListeners = true;
        super.startContext();

        // OK to Initialize servlet handler now that all relevant object trees have been started
        if (_servletHandler != null)
            _servletHandler.initialize();
    }

    @Override
    protected void stopContext() throws Exception
    {
        _startListeners = false;
        super.stopContext();
    }

    /**
     * @return Returns the securityHandler.
     */
    @ManagedAttribute(value = "context security handler", readonly = true)
    public SecurityHandler getSecurityHandler()
    {
        if (_securityHandler == null && (_options & SECURITY) != 0 && !isStarted())
            _securityHandler = newSecurityHandler();

        return _securityHandler;
    }

    /**
     * @return Returns the servletHandler.
     */
    @ManagedAttribute(value = "context servlet handler", readonly = true)
    public ServletHandler getServletHandler()
    {
        if (_servletHandler == null && !isStarted())
            _servletHandler = newServletHandler();
        return _servletHandler;
    }

    /**
     * @return Returns the sessionHandler.
     */
    @ManagedAttribute(value = "context session handler", readonly = true)
    public SessionHandler getSessionHandler()
    {
        if (_sessionHandler == null && (_options & SESSIONS) != 0 && !isStarted())
            _sessionHandler = newSessionHandler();
        return _sessionHandler;
    }

    /**
     * @return Returns the gzipHandler.
     */
    @ManagedAttribute(value = "context gzip handler", readonly = true)
    public GzipHandler getGzipHandler()
    {
        if (_gzipHandler == null && (_options & GZIP) != 0 && !isStarted())
            _gzipHandler = new GzipHandler();
        return _gzipHandler;
    }

    /**
     * Convenience method to add a servlet.
     *
     * @param className the servlet class name
     * @param pathSpec the path spec to map servlet to
     * @return the ServletHolder for the added servlet
     */
    public ServletHolder addServlet(String className, String pathSpec)
    {
        return getServletHandler().addServletWithMapping(className, pathSpec);
    }

    /**
     * Convenience method to add a servlet.
     *
     * @param servlet the servlet class
     * @param pathSpec the path spec to map servlet to
     * @return the ServletHolder for the added servlet
     */
    public ServletHolder addServlet(Class<? extends Servlet> servlet, String pathSpec)
    {
        return getServletHandler().addServletWithMapping(servlet, pathSpec);
    }

    /**
     * Convenience method to add a servlet.
     *
     * @param servlet the servlet holder
     * @param pathSpec the path spec
     */
    public void addServlet(ServletHolder servlet, String pathSpec)
    {
        getServletHandler().addServletWithMapping(servlet, pathSpec);
    }

    /**
     * Convenience method to add a filter
     *
     * @param holder the filter holder
     * @param pathSpec the path spec
     * @param dispatches the dispatcher types for this filter
     */
    public void addFilter(FilterHolder holder, String pathSpec, EnumSet<DispatcherType> dispatches)
    {
        getServletHandler().addFilterWithMapping(holder, pathSpec, dispatches);
    }

    /**
     * Convenience method to add a filter
     *
     * @param filterClass the filter class
     * @param pathSpec the path spec
     * @param dispatches the dispatcher types for this filter
     * @return the FilterHolder that was created
     */
    public FilterHolder addFilter(Class<? extends Filter> filterClass, String pathSpec, EnumSet<DispatcherType> dispatches)
    {
        return getServletHandler().addFilterWithMapping(filterClass, pathSpec, dispatches);
    }

    /**
     * Convenience method to add a filter
     *
     * @param filterClass the filter class name
     * @param pathSpec the path spec
     * @param dispatches the dispatcher types for this filter
     * @return the FilterHolder that was created
     */
    public FilterHolder addFilter(String filterClass, String pathSpec, EnumSet<DispatcherType> dispatches)
    {
        return getServletHandler().addFilterWithMapping(filterClass, pathSpec, dispatches);
    }

    /**
     * notification that a ServletRegistration has been created so we can track the annotations
     *
     * @param holder new holder created through the api.
     * @return the ServletRegistration.Dynamic
     */
    protected ServletRegistration.Dynamic dynamicHolderAdded(ServletHolder holder)
    {
        return holder.getRegistration();
    }

    /**
     * delegate for ServletContext.declareRole method
     *
     * @param roleNames role names to add
     */
    protected void addRoles(String... roleNames)
    {
        //Get a reference to the SecurityHandler, which must be ConstraintAware
        if (_securityHandler != null && _securityHandler instanceof ConstraintAware)
        {
            HashSet<String> union = new HashSet<>();
            Set<String> existing = ((ConstraintAware)_securityHandler).getRoles();
            if (existing != null)
                union.addAll(existing);
            union.addAll(Arrays.asList(roleNames));
            ((ConstraintSecurityHandler)_securityHandler).setRoles(union);
        }
    }

    /**
     * Delegate for ServletRegistration.Dynamic.setServletSecurity method
     *
     * @param registration ServletRegistration.Dynamic instance that setServletSecurity was called on
     * @param servletSecurityElement new security info
     * @return the set of exact URL mappings currently associated with the registration that are also present in the web.xml
     * security constraints and thus will be unaffected by this call.
     */
    public Set<String> setServletSecurity(ServletRegistration.Dynamic registration, ServletSecurityElement servletSecurityElement)
    {
        //Default implementation is to just accept them all. If using a webapp, then this behaviour is overridden in WebAppContext.setServletSecurity       
        Collection<String> pathSpecs = registration.getMappings();
        if (pathSpecs != null)
        {
            for (String pathSpec : pathSpecs)
            {
                List<ConstraintMapping> mappings = ConstraintSecurityHandler.createConstraintsWithMappingsForPath(registration.getName(), pathSpec, servletSecurityElement);
                for (ConstraintMapping m : mappings)
                {
                    ((ConstraintAware)getSecurityHandler()).addConstraintMapping(m);
                }
            }
        }
        return Collections.emptySet();
    }

    @Override
    public void callContextInitialized(ServletContextListener l, ServletContextEvent e)
    {
        try
        {
            //toggle state of the dynamic API so that the listener cannot use it
            if (isProgrammaticListener(l))
                this.getServletContext().setEnabled(false);

            super.callContextInitialized(l, e);
        }
        finally
        {
            //untoggle the state of the dynamic API
            this.getServletContext().setEnabled(true);
        }
    }

    @Override
    public void callContextDestroyed(ServletContextListener l, ServletContextEvent e)
    {
        super.callContextDestroyed(l, e);
    }

    private void replaceHandler(HandlerWrapper handler, HandlerWrapper replacement)
    {
        if (isStarted())
            throw new IllegalStateException("STARTED");

        Handler next = null;
        if (handler != null)
        {
            next = handler.getHandler();
            handler.setHandler(null);

            HandlerWrapper wrapper = this;
            while (wrapper != null)
            {
                if (wrapper.getHandler() == handler)
                {
                    doSetHandler(wrapper, replacement);
                    break;
                }

                wrapper = (wrapper.getHandler() instanceof HandlerWrapper) ? (HandlerWrapper)wrapper.getHandler() : null;
            }
        }

        if (next != null && replacement.getHandler() == null)
            replacement.setHandler(next);
    }

    /**
     * @param sessionHandler The sessionHandler to set.
     */
    public void setSessionHandler(SessionHandler sessionHandler)
    {
        replaceHandler(_sessionHandler, sessionHandler);
        _sessionHandler = sessionHandler;
        relinkHandlers();
    }

    /**
     * @param securityHandler The {@link SecurityHandler} to set on this context.
     */
    public void setSecurityHandler(SecurityHandler securityHandler)
    {
        replaceHandler(_securityHandler, securityHandler);
        _securityHandler = securityHandler;
        relinkHandlers();
    }

    /**
     * @param gzipHandler The {@link GzipHandler} to set on this context.
     */
    public void setGzipHandler(GzipHandler gzipHandler)
    {
        replaceHandler(_gzipHandler, gzipHandler);
        _gzipHandler = gzipHandler;
        relinkHandlers();
    }

    /**
     * @param servletHandler The servletHandler to set.
     */
    public void setServletHandler(ServletHandler servletHandler)
    {
        replaceHandler(_servletHandler, servletHandler);
        _servletHandler = servletHandler;
        relinkHandlers();
    }

    /**
     * Insert a HandlerWrapper before the first Session,Security or ServletHandler
     * but after any other HandlerWrappers.
     */
    @Override
    public void insertHandler(HandlerWrapper handler)
    {
        if (handler instanceof SessionHandler)
            setSessionHandler((SessionHandler)handler);
        else if (handler instanceof SecurityHandler)
            setSecurityHandler((SecurityHandler)handler);
        else if (handler instanceof GzipHandler)
            setGzipHandler((GzipHandler)handler);
        else if (handler instanceof ServletHandler)
            setServletHandler((ServletHandler)handler);
        else
        {
            HandlerWrapper tail = handler;
            while (tail.getHandler() instanceof HandlerWrapper)
            {
                tail = (HandlerWrapper)tail.getHandler();
            }
            if (tail.getHandler() != null)
                throw new IllegalArgumentException("bad tail of inserted wrapper chain");

            // Skip any injected handlers
            HandlerWrapper h = this;
            while (h.getHandler() instanceof HandlerWrapper)
            {
                HandlerWrapper wrapper = (HandlerWrapper)h.getHandler();
                if (wrapper instanceof SessionHandler ||
                    wrapper instanceof SecurityHandler ||
                    wrapper instanceof ServletHandler)
                    break;
                h = wrapper;
            }

            Handler next = h.getHandler();
            doSetHandler(h, handler);
            doSetHandler(tail, next);
        }
        relinkHandlers();
    }

    /**
     * The DecoratedObjectFactory for use by IoC containers (weld / spring / etc)
     *
     * @return The DecoratedObjectFactory
     */
    public DecoratedObjectFactory getObjectFactory()
    {
        return _objFactory;
    }

<<<<<<< HEAD
=======
    /**
     * @return The decorator list used to resource inject new Filters, Servlets and EventListeners
     * @deprecated use the {@link DecoratedObjectFactory} from getAttribute("org.eclipse.jetty.util.DecoratedObjectFactory") or {@link #getObjectFactory()} instead
     */
    @Deprecated
    public List<Decorator> getDecorators()
    {
        List<Decorator> ret = new ArrayList<>();
        for (org.eclipse.jetty.util.Decorator decorator : _objFactory)
        {
            ret.add(new LegacyDecorator(decorator));
        }
        return Collections.unmodifiableList(ret);
    }

    /**
     * @param decorators The list of {@link Decorator}s
     * @deprecated use the {@link DecoratedObjectFactory} from getAttribute("org.eclipse.jetty.util.DecoratedObjectFactory") or {@link #getObjectFactory()} instead
     */
    @Deprecated
    public void setDecorators(List<Decorator> decorators)
    {
        _objFactory.setDecorators(decorators);
    }

    /**
     * @param decorator The decorator to add
     * @deprecated use the {@link DecoratedObjectFactory} from getAttribute("org.eclipse.jetty.util.DecoratedObjectFactory") or {@link #getObjectFactory()} instead
     */
    @Deprecated
    public void addDecorator(Decorator decorator)
    {
        _objFactory.addDecorator(decorator);
    }

>>>>>>> 32931fac
    void destroyServlet(Servlet servlet)
    {
        _objFactory.destroy(servlet);
    }

    void destroyFilter(Filter filter)
    {
        _objFactory.destroy(filter);
    }

    void destroyListener(EventListener listener)
    {
        _objFactory.destroy(listener);
    }

    public static class JspPropertyGroup implements JspPropertyGroupDescriptor
    {
        private List<String> _urlPatterns = new ArrayList<>();
        private String _elIgnored;
        private String _pageEncoding;
        private String _scriptingInvalid;
        private String _isXml;
        private List<String> _includePreludes = new ArrayList<>();
        private List<String> _includeCodas = new ArrayList<>();
        private String _deferredSyntaxAllowedAsLiteral;
        private String _trimDirectiveWhitespaces;
        private String _defaultContentType;
        private String _buffer;
        private String _errorOnUndeclaredNamespace;

        /**
         * @see javax.servlet.descriptor.JspPropertyGroupDescriptor#getUrlPatterns()
         */
        @Override
        public Collection<String> getUrlPatterns()
        {
            return new ArrayList<>(_urlPatterns); // spec says must be a copy
        }

        public void addUrlPattern(String s)
        {
            if (!_urlPatterns.contains(s))
                _urlPatterns.add(s);
        }

        /**
         * @see javax.servlet.descriptor.JspPropertyGroupDescriptor#getElIgnored()
         */
        @Override
        public String getElIgnored()
        {
            return _elIgnored;
        }

        public void setElIgnored(String s)
        {
            _elIgnored = s;
        }

        /**
         * @see javax.servlet.descriptor.JspPropertyGroupDescriptor#getPageEncoding()
         */
        @Override
        public String getPageEncoding()
        {
            return _pageEncoding;
        }

        public void setPageEncoding(String pageEncoding)
        {
            _pageEncoding = pageEncoding;
        }

        public void setScriptingInvalid(String scriptingInvalid)
        {
            _scriptingInvalid = scriptingInvalid;
        }

        public void setIsXml(String isXml)
        {
            _isXml = isXml;
        }

        public void setDeferredSyntaxAllowedAsLiteral(String deferredSyntaxAllowedAsLiteral)
        {
            _deferredSyntaxAllowedAsLiteral = deferredSyntaxAllowedAsLiteral;
        }

        public void setTrimDirectiveWhitespaces(String trimDirectiveWhitespaces)
        {
            _trimDirectiveWhitespaces = trimDirectiveWhitespaces;
        }

        public void setDefaultContentType(String defaultContentType)
        {
            _defaultContentType = defaultContentType;
        }

        public void setBuffer(String buffer)
        {
            _buffer = buffer;
        }

        public void setErrorOnUndeclaredNamespace(String errorOnUndeclaredNamespace)
        {
            _errorOnUndeclaredNamespace = errorOnUndeclaredNamespace;
        }

        /**
         * @see javax.servlet.descriptor.JspPropertyGroupDescriptor#getScriptingInvalid()
         */
        @Override
        public String getScriptingInvalid()
        {
            return _scriptingInvalid;
        }

        /**
         * @see javax.servlet.descriptor.JspPropertyGroupDescriptor#getIsXml()
         */
        @Override
        public String getIsXml()
        {
            return _isXml;
        }

        /**
         * @see javax.servlet.descriptor.JspPropertyGroupDescriptor#getIncludePreludes()
         */
        @Override
        public Collection<String> getIncludePreludes()
        {
            return new ArrayList<>(_includePreludes); //must be a copy
        }

        public void addIncludePrelude(String prelude)
        {
            if (!_includePreludes.contains(prelude))
                _includePreludes.add(prelude);
        }

        /**
         * @see javax.servlet.descriptor.JspPropertyGroupDescriptor#getIncludeCodas()
         */
        @Override
        public Collection<String> getIncludeCodas()
        {
            return new ArrayList<>(_includeCodas); //must be a copy
        }

        public void addIncludeCoda(String coda)
        {
            if (!_includeCodas.contains(coda))
                _includeCodas.add(coda);
        }

        /**
         * @see javax.servlet.descriptor.JspPropertyGroupDescriptor#getDeferredSyntaxAllowedAsLiteral()
         */
        @Override
        public String getDeferredSyntaxAllowedAsLiteral()
        {
            return _deferredSyntaxAllowedAsLiteral;
        }

        /**
         * @see javax.servlet.descriptor.JspPropertyGroupDescriptor#getTrimDirectiveWhitespaces()
         */
        @Override
        public String getTrimDirectiveWhitespaces()
        {
            return _trimDirectiveWhitespaces;
        }

        /**
         * @see javax.servlet.descriptor.JspPropertyGroupDescriptor#getDefaultContentType()
         */
        @Override
        public String getDefaultContentType()
        {
            return _defaultContentType;
        }

        /**
         * @see javax.servlet.descriptor.JspPropertyGroupDescriptor#getBuffer()
         */
        @Override
        public String getBuffer()
        {
            return _buffer;
        }

        /**
         * @see javax.servlet.descriptor.JspPropertyGroupDescriptor#getErrorOnUndeclaredNamespace()
         */
        @Override
        public String getErrorOnUndeclaredNamespace()
        {
            return _errorOnUndeclaredNamespace;
        }

        @Override
        public String toString()
        {
            StringBuilder sb = new StringBuilder();
            sb.append("JspPropertyGroupDescriptor:");
            sb.append(" el-ignored=").append(_elIgnored);
            sb.append(" is-xml=").append(_isXml);
            sb.append(" page-encoding=").append(_pageEncoding);
            sb.append(" scripting-invalid=").append(_scriptingInvalid);
            sb.append(" deferred-syntax-allowed-as-literal=").append(_deferredSyntaxAllowedAsLiteral);
            sb.append(" trim-directive-whitespaces").append(_trimDirectiveWhitespaces);
            sb.append(" default-content-type=").append(_defaultContentType);
            sb.append(" buffer=").append(_buffer);
            sb.append(" error-on-undeclared-namespace=").append(_errorOnUndeclaredNamespace);
            for (String prelude : _includePreludes)
            {
                sb.append(" include-prelude=").append(prelude);
            }
            for (String coda : _includeCodas)
            {
                sb.append(" include-coda=").append(coda);
            }
            return sb.toString();
        }
    }

    public static class TagLib implements TaglibDescriptor
    {
        private String _uri;
        private String _location;

        /**
         * @see javax.servlet.descriptor.TaglibDescriptor#getTaglibURI()
         */
        @Override
        public String getTaglibURI()
        {
            return _uri;
        }

        public void setTaglibURI(String uri)
        {
            _uri = uri;
        }

        /**
         * @see javax.servlet.descriptor.TaglibDescriptor#getTaglibLocation()
         */
        @Override
        public String getTaglibLocation()
        {
            return _location;
        }

        public void setTaglibLocation(String location)
        {
            _location = location;
        }

        @Override
        public String toString()
        {
            return ("TagLibDescriptor: taglib-uri=" + _uri + " location=" + _location);
        }
    }

    public static class JspConfig implements JspConfigDescriptor
    {
        private List<TaglibDescriptor> _taglibs = new ArrayList<>();
        private List<JspPropertyGroupDescriptor> _jspPropertyGroups = new ArrayList<>();

        public JspConfig()
        {
        }

        /**
         * @see javax.servlet.descriptor.JspConfigDescriptor#getTaglibs()
         */
        @Override
        public Collection<TaglibDescriptor> getTaglibs()
        {
            return new ArrayList<>(_taglibs);
        }

        public void addTaglibDescriptor(TaglibDescriptor d)
        {
            _taglibs.add(d);
        }

        /**
         * @see javax.servlet.descriptor.JspConfigDescriptor#getJspPropertyGroups()
         */
        @Override
        public Collection<JspPropertyGroupDescriptor> getJspPropertyGroups()
        {
            return new ArrayList<>(_jspPropertyGroups);
        }

        public void addJspPropertyGroup(JspPropertyGroupDescriptor g)
        {
            _jspPropertyGroups.add(g);
        }

        @Override
        public String toString()
        {
            StringBuilder sb = new StringBuilder();
            sb.append("JspConfigDescriptor: \n");
            for (TaglibDescriptor taglib : _taglibs)
            {
                sb.append(taglib).append("\n");
            }
            for (JspPropertyGroupDescriptor jpg : _jspPropertyGroups)
            {
                sb.append(jpg).append("\n");
            }
            return sb.toString();
        }
    }

    public class Context extends ContextHandler.Context
    {
        /*
         * @see javax.servlet.ServletContext#getNamedDispatcher(java.lang.String)
         */
        @Override
        public RequestDispatcher getNamedDispatcher(String name)
        {
            ContextHandler context = org.eclipse.jetty.servlet.ServletContextHandler.this;
            if (_servletHandler == null)
                return null;
            ServletHolder holder = _servletHandler.getServlet(name);
            if (holder == null || !holder.isEnabled())
                return null;
            return new Dispatcher(context, name);
        }

        private void checkDynamic(String name)
        {
            if (isStarted())
                throw new IllegalStateException();
            
            if (ServletContextHandler.this.getServletHandler().isInitialized())
                throw new IllegalStateException();

            if (StringUtil.isBlank(name))
                throw new IllegalStateException("Missing name");

            if (!_enabled)
                throw new UnsupportedOperationException();
        }

        /**
         * @since servlet-api-3.0
         */
        @Override
        public FilterRegistration.Dynamic addFilter(String filterName, Class<? extends Filter> filterClass)
        {
            checkDynamic(filterName);

            final ServletHandler handler = ServletContextHandler.this.getServletHandler();
            FilterHolder holder = handler.getFilter(filterName);
            if (holder == null)
            {
                //new filter
                holder = handler.newFilterHolder(Source.JAVAX_API);
                holder.setName(filterName);
                holder.setHeldClass(filterClass);
                handler.addFilter(holder);
                return holder.getRegistration();
            }
            if (holder.getClassName() == null && holder.getHeldClass() == null)
            {
                //preliminary filter registration completion
                holder.setHeldClass(filterClass);
                return holder.getRegistration();
            }
            else
                return null; //existing filter
        }

        /**
         * @since servlet-api-3.0
         */
        @Override
        public FilterRegistration.Dynamic addFilter(String filterName, String className)
        {
            checkDynamic(filterName);

            final ServletHandler handler = ServletContextHandler.this.getServletHandler();
            FilterHolder holder = handler.getFilter(filterName);
            if (holder == null)
            {
                //new filter
                holder = handler.newFilterHolder(Source.JAVAX_API);
                holder.setName(filterName);
                holder.setClassName(className);
                handler.addFilter(holder);
                return holder.getRegistration();
            }
            if (holder.getClassName() == null && holder.getHeldClass() == null)
            {
                //preliminary filter registration completion
                holder.setClassName(className);
                return holder.getRegistration();
            }
            else
                return null; //existing filter
        }

        /**
         * @since servlet-api-3.0
         */
        @Override
        public FilterRegistration.Dynamic addFilter(String filterName, Filter filter)
        {
            checkDynamic(filterName);

            final ServletHandler handler = ServletContextHandler.this.getServletHandler();
            FilterHolder holder = handler.getFilter(filterName);
            if (holder == null)
            {
                //new filter
                holder = handler.newFilterHolder(Source.JAVAX_API);
                holder.setName(filterName);
                holder.setFilter(filter);
                handler.addFilter(holder);
                return holder.getRegistration();
            }

            if (holder.getClassName() == null && holder.getHeldClass() == null)
            {
                //preliminary filter registration completion
                holder.setFilter(filter);
                return holder.getRegistration();
            }
            else
                return null; //existing filter
        }

        /**
         * @since servlet-api-3.0
         */
        @Override
        public ServletRegistration.Dynamic addServlet(String servletName, Class<? extends Servlet> servletClass)
        {
            checkDynamic(servletName);

            final ServletHandler handler = ServletContextHandler.this.getServletHandler();
            ServletHolder holder = handler.getServlet(servletName);
            if (holder == null)
            {
                //new servlet
                holder = handler.newServletHolder(Source.JAVAX_API);
                holder.setName(servletName);
                holder.setHeldClass(servletClass);
                handler.addServlet(holder);
                return dynamicHolderAdded(holder);
            }

            //complete a partial registration
            if (holder.getClassName() == null && holder.getHeldClass() == null)
            {
                holder.setHeldClass(servletClass);
                return holder.getRegistration();
            }
            else
                return null; //existing completed registration for servlet name
        }

        /**
         * @since servlet-api-3.0
         */
        @Override
        public ServletRegistration.Dynamic addServlet(String servletName, String className)
        {
            checkDynamic(servletName);

            final ServletHandler handler = ServletContextHandler.this.getServletHandler();
            ServletHolder holder = handler.getServlet(servletName);
            if (holder == null)
            {
                //new servlet
                holder = handler.newServletHolder(Source.JAVAX_API);
                holder.setName(servletName);
                holder.setClassName(className);
                handler.addServlet(holder);
                return dynamicHolderAdded(holder);
            }

            //complete a partial registration
            if (holder.getClassName() == null && holder.getHeldClass() == null)
            {
                holder.setClassName(className);
                return holder.getRegistration();
            }
            else
                return null; //existing completed registration for servlet name
        }

        /**
         * @since servlet-api-3.0
         */
        @Override
        public ServletRegistration.Dynamic addServlet(String servletName, Servlet servlet)
        {
            checkDynamic(servletName);

            final ServletHandler handler = ServletContextHandler.this.getServletHandler();
            ServletHolder holder = handler.getServlet(servletName);
            if (holder == null)
            {
                holder = handler.newServletHolder(Source.JAVAX_API);
                holder.setName(servletName);
                holder.setServlet(servlet);
                handler.addServlet(holder);
                return dynamicHolderAdded(holder);
            }

            //complete a partial registration
            if (holder.getClassName() == null && holder.getHeldClass() == null)
            {
                holder.setServlet(servlet);
                return holder.getRegistration();
            }
            else
                return null; //existing completed registration for servlet name
        }

        @Override
        public boolean setInitParameter(String name, String value)
        {
            if (!isStarting())
                throw new IllegalStateException();

            if (!_enabled)
                throw new UnsupportedOperationException();

            return super.setInitParameter(name, value);
        }

        @Override
        protected <T> T createInstance(Class<T> clazz) throws ServletException
        {
            return _objFactory.decorate(super.createInstance(clazz));
        }

        public <T extends Filter> void destroyFilter(T f)
        {
            _objFactory.destroy(f);
        }

        public <T extends Servlet> void destroyServlet(T s)
        {
            _objFactory.destroy(s);
        }

        @Override
        public Set<SessionTrackingMode> getDefaultSessionTrackingModes()
        {
            if (_sessionHandler != null)
                return _sessionHandler.getDefaultSessionTrackingModes();
            return null;
        }

        @Override
        public Set<SessionTrackingMode> getEffectiveSessionTrackingModes()
        {
            if (_sessionHandler != null)
                return _sessionHandler.getEffectiveSessionTrackingModes();
            return null;
        }

        @Override
        public FilterRegistration getFilterRegistration(String filterName)
        {
            if (!_enabled)
                throw new UnsupportedOperationException();

            final FilterHolder holder = ServletContextHandler.this.getServletHandler().getFilter(filterName);
            return (holder == null) ? null : holder.getRegistration();
        }

        @Override
        public Map<String, ? extends FilterRegistration> getFilterRegistrations()
        {
            if (!_enabled)
                throw new UnsupportedOperationException();

            HashMap<String, FilterRegistration> registrations = new HashMap<>();
            ServletHandler handler = ServletContextHandler.this.getServletHandler();
            FilterHolder[] holders = handler.getFilters();
            if (holders != null)
            {
                for (FilterHolder holder : holders)
                {
                    registrations.put(holder.getName(), holder.getRegistration());
                }
            }
            return registrations;
        }

        @Override
        public ServletRegistration getServletRegistration(String servletName)
        {
            if (!_enabled)
                throw new UnsupportedOperationException();

            final ServletHolder holder = ServletContextHandler.this.getServletHandler().getServlet(servletName);
            return (holder == null) ? null : holder.getRegistration();
        }

        @Override
        public Map<String, ? extends ServletRegistration> getServletRegistrations()
        {
            if (!_enabled)
                throw new UnsupportedOperationException();

            HashMap<String, ServletRegistration> registrations = new HashMap<>();
            ServletHandler handler = ServletContextHandler.this.getServletHandler();
            ServletHolder[] holders = handler.getServlets();
            if (holders != null)
            {
                for (ServletHolder holder : holders)
                {
                    registrations.put(holder.getName(), holder.getRegistration());
                }
            }
            return registrations;
        }

        @Override
        public SessionCookieConfig getSessionCookieConfig()
        {
            if (!_enabled)
                throw new UnsupportedOperationException();

            if (_sessionHandler != null)
                return _sessionHandler.getSessionCookieConfig();
            return null;
        }

        @Override
        public void setSessionTrackingModes(Set<SessionTrackingMode> sessionTrackingModes)
        {
            if (!isStarting())
                throw new IllegalStateException();
            if (!_enabled)
                throw new UnsupportedOperationException();

            if (_sessionHandler != null)
                _sessionHandler.setSessionTrackingModes(sessionTrackingModes);
        }

        @Override
        public void addListener(String className)
        {
            if (!isStarting())
                throw new IllegalStateException();
            if (!_enabled)
                throw new UnsupportedOperationException();
            super.addListener(className);
        }

        @Override
        public <T extends EventListener> void addListener(T t)
        {
            if (!isStarting())
                throw new IllegalStateException();
            if (!_enabled)
                throw new UnsupportedOperationException();

            checkListener(t.getClass());

            ListenerHolder holder = getServletHandler().newListenerHolder(Source.JAVAX_API);
            holder.setListener(t);
            addProgrammaticListener(t);
            getServletHandler().addListener(holder);
            if (_startListeners)
            {
                try
                {
                    holder.start();   
                }
                catch (Exception e)
                {
                    throw new IllegalStateException(e);
                }
            }
        }

        @Override
        public void addListener(Class<? extends EventListener> listenerClass)
        {
            if (!isStarting())
                throw new IllegalStateException();
            if (!_enabled)
                throw new UnsupportedOperationException();
            super.addListener(listenerClass);
        }

        @Override
        public JspConfigDescriptor getJspConfigDescriptor()
        {
            return _jspConfig;
        }

        @Override
        public void setJspConfigDescriptor(JspConfigDescriptor d)
        {
            _jspConfig = d;
        }

        @Override
        public void declareRoles(String... roleNames)
        {
            if (!isStarting())
                throw new IllegalStateException();
            if (!_enabled)
                throw new UnsupportedOperationException();
            addRoles(roleNames);
        }
    }
}<|MERGE_RESOLUTION|>--- conflicted
+++ resolved
@@ -727,44 +727,6 @@
         return _objFactory;
     }
 
-<<<<<<< HEAD
-=======
-    /**
-     * @return The decorator list used to resource inject new Filters, Servlets and EventListeners
-     * @deprecated use the {@link DecoratedObjectFactory} from getAttribute("org.eclipse.jetty.util.DecoratedObjectFactory") or {@link #getObjectFactory()} instead
-     */
-    @Deprecated
-    public List<Decorator> getDecorators()
-    {
-        List<Decorator> ret = new ArrayList<>();
-        for (org.eclipse.jetty.util.Decorator decorator : _objFactory)
-        {
-            ret.add(new LegacyDecorator(decorator));
-        }
-        return Collections.unmodifiableList(ret);
-    }
-
-    /**
-     * @param decorators The list of {@link Decorator}s
-     * @deprecated use the {@link DecoratedObjectFactory} from getAttribute("org.eclipse.jetty.util.DecoratedObjectFactory") or {@link #getObjectFactory()} instead
-     */
-    @Deprecated
-    public void setDecorators(List<Decorator> decorators)
-    {
-        _objFactory.setDecorators(decorators);
-    }
-
-    /**
-     * @param decorator The decorator to add
-     * @deprecated use the {@link DecoratedObjectFactory} from getAttribute("org.eclipse.jetty.util.DecoratedObjectFactory") or {@link #getObjectFactory()} instead
-     */
-    @Deprecated
-    public void addDecorator(Decorator decorator)
-    {
-        _objFactory.addDecorator(decorator);
-    }
-
->>>>>>> 32931fac
     void destroyServlet(Servlet servlet)
     {
         _objFactory.destroy(servlet);
