--- conflicted
+++ resolved
@@ -114,29 +114,8 @@
     @BeforeEach
     public void setupClient() throws Exception
     {
-<<<<<<< HEAD
-        try
-        {
-            startClient();
-
-            Request request = _client.newRequest(_baseUri.resolve("output.txt"));
-            request.method(HttpMethod.PUT);
-            request.body(new BytesRequestContent(_content.getBytes()));
-            ContentResponse response = request.send();
-            int responseStatus = response.getStatus();
-            boolean statusOk = (responseStatus == 200 || responseStatus == 201);
-            assertTrue(statusOk);
-            String content = IO.toString(new FileInputStream(new File(_docRoot, "output.txt")));
-            assertEquals(_content, content);
-        }
-        finally
-        {
-            stopClient();
-        }
-=======
         _client = new HttpClient();
         _authStore = _client.getAuthenticationStore();
->>>>>>> 5ad13051
     }
 
     @AfterEach
@@ -157,7 +136,7 @@
 
         Request request = _client.newRequest(__baseUri.resolve("output.txt"));
         request.method(HttpMethod.PUT);
-        request.content(new BytesContentProvider(_content.getBytes()));
+        request.body(new BytesRequestContent(_content.getBytes()));
         ContentResponse response = request.send();
         int responseStatus = response.getStatus();
         boolean statusOk = (responseStatus == 200 || responseStatus == 201);
@@ -169,30 +148,12 @@
     @Test
     public void testGet() throws Exception
     {
-<<<<<<< HEAD
-        try
-        {
-            startClient();
-
-            Request request = _client.newRequest(_baseUri.resolve("test"));
-            request.method(HttpMethod.POST);
-            request.body(new BytesRequestContent(_content.getBytes()));
-            ContentResponse response = request.send();
-            assertEquals(HttpStatus.OK_200, response.getStatus());
-            assertEquals(_content, _testServer.getTestHandler().getRequestContent());
-        }
-        finally
-        {
-            stopClient();
-        }
-=======
         _authStore.addAuthentication(new BasicAuthentication(__baseUri, __realm, "jetty", "jetty"));
         _client.start();
         
         ContentResponse response = _client.GET(__baseUri.resolve("input.txt"));
         assertEquals(HttpServletResponse.SC_OK, response.getStatus());
         assertEquals(_content, response.getContentAsString());
->>>>>>> 5ad13051
     }
 
     @Test
@@ -227,10 +188,9 @@
 
         Request request = _client.newRequest(__baseUri.resolve("test"));
         request.method(HttpMethod.POST);
-        request.content(new BytesContentProvider(_content.getBytes()));
+        request.body(new BytesRequestContent(_content.getBytes()));
         ContentResponse response = request.send();
         assertEquals(HttpStatus.OK_200, response.getStatus());
         assertEquals(_content, __testServer.getTestHandler().getRequestContent());
-
     }
 }