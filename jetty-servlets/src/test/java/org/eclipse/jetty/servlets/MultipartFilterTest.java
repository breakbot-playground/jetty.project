//
//  ========================================================================
//  Copyright (c) 1995-2012 Mort Bay Consulting Pty. Ltd.
//  ------------------------------------------------------------------------
//  All rights reserved. This program and the accompanying materials
//  are made available under the terms of the Eclipse Public License v1.0
//  and Apache License v2.0 which accompanies this distribution.
//
//      The Eclipse Public License is available at
//      http://www.eclipse.org/legal/epl-v10.html
//
//      The Apache License v2.0 is available at
//      http://www.opensource.org/licenses/apache2.0.php
//
//  You may elect to redistribute this code under either of these licenses.
//  ========================================================================
//

package org.eclipse.jetty.servlets;

import static org.hamcrest.Matchers.*;
import static org.junit.Assert.*;

import java.io.File;
import java.io.FileInputStream;
import java.io.IOException;
<<<<<<< HEAD
import java.io.OutputStream;
import java.net.Socket;
import java.net.URL;
import java.util.EnumSet;
import java.util.Enumeration;
=======
import java.io.PrintWriter;
>>>>>>> 72026315

import javax.servlet.DispatcherType;
import javax.servlet.ServletException;
import javax.servlet.http.HttpServlet;
import javax.servlet.http.HttpServletRequest;
import javax.servlet.http.HttpServletResponse;

import org.eclipse.jetty.servlet.FilterHolder;
import org.eclipse.jetty.servlet.FilterMapping;
import org.eclipse.jetty.testing.HttpTester;
import org.eclipse.jetty.testing.ServletTester;
import org.eclipse.jetty.util.IO;
import org.junit.After;
import org.junit.Before;
import org.junit.Test;

public class MultipartFilterTest
{
    private File _dir;
    private ServletTester tester;

    
    public static class BoundaryServlet extends TestServlet
    {
        @Override
        protected void doPost(HttpServletRequest req, HttpServletResponse resp) throws ServletException, IOException
        {
            assertNotNull(req.getParameter("fileName"));
            assertEquals(getServletContext().getAttribute("fileName"), req.getParameter("fileName"));
            assertNotNull(req.getParameter("desc"));
            assertEquals(getServletContext().getAttribute("desc"), req.getParameter("desc"));
            assertNotNull(req.getParameter("title"));
            assertEquals(getServletContext().getAttribute("title"), req.getParameter("title"));
            super.doPost(req, resp);
        }
    }
    
    public static class TestServlet extends DumpServlet
    {

        @Override
        protected void doPost(HttpServletRequest req, HttpServletResponse resp) throws ServletException, IOException
        {
            assertNotNull(req.getParameter("fileup"));
            assertNotNull(req.getParameter("fileup"+MultiPartFilter.CONTENT_TYPE_SUFFIX));
            assertEquals(req.getParameter("fileup"+MultiPartFilter.CONTENT_TYPE_SUFFIX), "application/octet-stream");
            super.doPost(req, resp);
        }
        
    }
    

    
    @Before
    public void setUp() throws Exception
    {
        _dir = File.createTempFile("testmultupart",null);
        assertTrue(_dir.delete());
        assertTrue(_dir.mkdir());
        _dir.deleteOnExit();
        assertTrue(_dir.isDirectory());

        tester=new ServletTester();
        tester.setContextPath("/context");
        tester.setResourceBase(_dir.getCanonicalPath());
        tester.addServlet(TestServlet.class, "/");
        tester.setAttribute("javax.servlet.context.tempdir", _dir);
        FilterHolder multipartFilter = tester.addFilter(MultiPartFilter.class,"/*", EnumSet.of(DispatcherType.REQUEST));
        multipartFilter.setInitParameter("deleteFiles", "true");
        tester.start();
    }

    @After
    public void tearDown() throws Exception
    {
        tester.stop();
    }

    @Test
    public void testBadPost() throws Exception
    {
        // generated and parsed test
        HttpTester request = new HttpTester();
        HttpTester response = new HttpTester();

        // test GET
        request.setMethod("POST");
        request.setVersion("HTTP/1.0");
        request.setHeader("Host","tester");
        request.setURI("/context/dump");
        
        String boundary="XyXyXy";
        request.setHeader("Content-Type","multipart/form-data; boundary="+boundary);
        
        
        String content = "--" + boundary + "\r\n"+
        "Content-Disposition: form-data; name=\"fileup\"; filename=\"test.upload\"\r\n"+
        "Content-Type: application/octet-stream\r\n\r\n"+
        "How now brown cow."+
        "\r\n--" + boundary + "-\r\n\r\n";
        
        request.setContent(content);
        
        
        response.parse(tester.getResponses(request.generate()));
        assertTrue(response.getMethod()==null);
        assertEquals(HttpServletResponse.SC_INTERNAL_SERVER_ERROR,response.getStatus());
    }
    

    @Test
    public void testPost() throws Exception
    {
        // generated and parsed test
        HttpTester request = new HttpTester();
        HttpTester response = new HttpTester();

        // test GET
        request.setMethod("POST");
        request.setVersion("HTTP/1.0");
        request.setHeader("Host","tester");
        request.setURI("/context/dump");
        
        String boundary="XyXyXy";
        request.setHeader("Content-Type","multipart/form-data; boundary=\""+boundary+"\"");
        
        
        String content = "--" + boundary + "\r\n"+
        "Content-Disposition: form-data; name=\"fileup\"; filename=\"test.upload\"\r\n"+
        "Content-Type: application/octet-stream\r\n\r\n"+
        "How now brown cow."+
        "\r\n--" + boundary + "--\r\n\r\n";
        
        request.setContent(content);
        
        response.parse(tester.getResponses(request.generate()));
        assertTrue(response.getMethod()==null);
        assertEquals(HttpServletResponse.SC_OK,response.getStatus());
        assertTrue(response.getContent().indexOf("brown cow")>=0);
    }
  

    @Test
    public void testEncodedPost() throws Exception
    {
        // generated and parsed test
        HttpTester request = new HttpTester();
        HttpTester response = new HttpTester();

        // test GET
        request.setMethod("POST");
        request.setVersion("HTTP/1.0");
        request.setHeader("Host","tester");
        request.setURI("/context/dump");
        
        String boundary="XyXyXy";
        request.setHeader("Content-Type","multipart/form-data; boundary="+boundary);
        
        
        String content = "--" + boundary + "\r\n"+
        "Content-Disposition: form-data; name=\"fileup\"; filename=\"Diplomsko Delo Lektorirano KON&#268;NA.doc\"\r\n"+
        "Content-Type: application/octet-stream\r\n\r\n"+
        "How now brown cow."+
        "\r\n--" + boundary + "--\r\n\r\n";
        
        request.setContent(content);
        
        response.parse(tester.getResponses(request.generate()));
        assertTrue(response.getMethod()==null);
        assertEquals(HttpServletResponse.SC_OK,response.getStatus());
        assertTrue(response.getContent().indexOf("brown cow")>=0);
    }
    
    @Test
    public void testBadlyEncodedFilename() throws Exception
    {
        // generated and parsed test
        HttpTester request = new HttpTester();
        HttpTester response = new HttpTester();

        // test GET
        request.setMethod("POST");
        request.setVersion("HTTP/1.0");
        request.setHeader("Host","tester");
        request.setURI("/context/dump");
        
        String boundary="XyXyXy";
        request.setHeader("Content-Type","multipart/form-data; boundary="+boundary);
        
        
        String content = "--" + boundary + "\r\n"+
        "Content-Disposition: form-data; name=\"fileup\"; filename=\"Taken on Aug 22 \\ 2012.jpg\"\r\n"+
        "Content-Type: application/octet-stream\r\n\r\n"+
        "How now brown cow."+
        "\r\n--" + boundary + "--\r\n\r\n";
        
        request.setContent(content);
        
        response.parse(tester.getResponses(request.generate()));
        
        //System.out.printf("Content: [%s]%n", response.getContent());

        assertThat(response.getMethod(), nullValue());
        assertThat(response.getStatus(), is(HttpServletResponse.SC_OK));
        
        assertThat(response.getContent(), containsString("Filename [Taken on Aug 22 \\ 2012.jpg]"));
        assertThat(response.getContent(), containsString("How now brown cow."));
    }
    
    @Test
    public void testBadlyEncodedMSFilename() throws Exception
    {
        // generated and parsed test
        HttpTester request = new HttpTester();
        HttpTester response = new HttpTester();

        // test GET
        request.setMethod("POST");
        request.setVersion("HTTP/1.0");
        request.setHeader("Host","tester");
        request.setURI("/context/dump");
        
        String boundary="XyXyXy";
        request.setHeader("Content-Type","multipart/form-data; boundary="+boundary);
        
        
        String content = "--" + boundary + "\r\n"+
        "Content-Disposition: form-data; name=\"fileup\"; filename=\"c:\\this\\really\\is\\some\\path\\to\\a\\file.txt\"\r\n"+
        "Content-Type: application/octet-stream\r\n\r\n"+
        "How now brown cow."+
        "\r\n--" + boundary + "--\r\n\r\n";
        
        request.setContent(content);
        
        response.parse(tester.getResponses(request.generate()));
        
        //System.out.printf("Content: [%s]%n", response.getContent());

        assertThat(response.getMethod(), nullValue());
        assertThat(response.getStatus(), is(HttpServletResponse.SC_OK));
        
        assertThat(response.getContent(), containsString("Filename [c:\\this\\really\\is\\some\\path\\to\\a\\file.txt]"));
        assertThat(response.getContent(), containsString("How now brown cow.")); 
    }

    @Test
    public void testCorrectlyEncodedMSFilename() throws Exception
    {
        // generated and parsed test
        HttpTester request = new HttpTester();
        HttpTester response = new HttpTester();

        // test GET
        request.setMethod("POST");
        request.setVersion("HTTP/1.0");
        request.setHeader("Host","tester");
        request.setURI("/context/dump");
        
        String boundary="XyXyXy";
        request.setHeader("Content-Type","multipart/form-data; boundary="+boundary);
        
        
        String content = "--" + boundary + "\r\n"+
        "Content-Disposition: form-data; name=\"fileup\"; filename=\"c:\\\\this\\\\really\\\\is\\\\some\\\\path\\\\to\\\\a\\\\file.txt\"\r\n"+
        "Content-Type: application/octet-stream\r\n\r\n"+
        "How now brown cow."+
        "\r\n--" + boundary + "--\r\n\r\n";
        
        request.setContent(content);
        
        response.parse(tester.getResponses(request.generate()));
        
        //System.out.printf("Content: [%s]%n", response.getContent());

        assertThat(response.getMethod(), nullValue());
        assertThat(response.getStatus(), is(HttpServletResponse.SC_OK));
        
        assertThat(response.getContent(), containsString("Filename [c:\\this\\really\\is\\some\\path\\to\\a\\file.txt]"));
        assertThat(response.getContent(), containsString("How now brown cow.")); 
    }

    
    /*
     * Test multipart with parts encoded in base64 (RFC1521 section 5)
     */
    @Test
    public void testPostWithContentTransferEncodingBase64() throws Exception {
        // generated and parsed test
        HttpTester request = new HttpTester();
        HttpTester response = new HttpTester();

        // test GET
        request.setMethod("POST");
        request.setVersion("HTTP/1.0");
        request.setHeader("Host","tester");
        request.setURI("/context/dump");
        
        String boundary="XyXyXy";
        request.setHeader("Content-Type","multipart/form-data; boundary="+boundary);
        
        // part content is "How now brown cow." run through a base64 encoder
        String content = "--" + boundary + "\r\n"+
        "Content-Disposition: form-data; name=\"fileup\"; filename=\"test.upload\"\r\n"+
        "Content-Transfer-Encoding: base64\r\n"+
        "Content-Type: application/octet-stream\r\n\r\n"+
        "SG93IG5vdyBicm93biBjb3cuCg=="+
        "\r\n--" + boundary + "--\r\n\r\n";
        
        request.setContent(content);
        
        response.parse(tester.getResponses(request.generate()));
        assertTrue(response.getMethod()==null);
        assertEquals(HttpServletResponse.SC_OK,response.getStatus());
        assertTrue(response.getContent().indexOf("brown cow")>=0);
    }

    /*
     * Test multipart with parts encoded in quoted-printable (RFC1521 section 5)
     */
    @Test
    public void testPostWithContentTransferEncodingQuotedPrintable() throws Exception {
        // generated and parsed test
        HttpTester request = new HttpTester();
        HttpTester response = new HttpTester();

        // test GET
        request.setMethod("POST");
        request.setVersion("HTTP/1.0");
        request.setHeader("Host","tester");
        request.setURI("/context/dump");
        
        String boundary="XyXyXy";
        request.setHeader("Content-Type","multipart/form-data; boundary="+boundary);
        
        /*
         * Part content is "How now brown cow." run through Apache Commons Codec
         * quoted printable encoding.
         */
        String content = "--" + boundary + "\r\n"+
        "Content-Disposition: form-data; name=\"fileup\"; filename=\"test.upload\"\r\n"+
        "Content-Transfer-Encoding: quoted-printable\r\n"+
        "Content-Type: application/octet-stream\r\n\r\n"+
        "=48=6F=77=20=6E=6F=77=20=62=72=6F=77=6E=20=63=6F=77=2E"+
        "\r\n--" + boundary + "--\r\n\r\n";
        
        request.setContent(content);
        
        response.parse(tester.getResponses(request.generate()));
        assertTrue(response.getMethod()==null);
        assertEquals(HttpServletResponse.SC_OK,response.getStatus());
        assertTrue(response.getContent().indexOf("brown cow")>=0);
    }
    
    
    @Test
    public void testNoBoundary() throws Exception
    {
        // generated and parsed test
        HttpTester request = new HttpTester();
        HttpTester response = new HttpTester();
        tester.addServlet(BoundaryServlet.class,"/testb");
        tester.setAttribute("fileName", "abc");
        tester.setAttribute("desc", "123");
        tester.setAttribute("title", "ttt");
        request.setMethod("POST");
        request.setVersion("HTTP/1.0");
        request.setHeader("Host","tester");
        request.setURI("/context/testb");

        request.setHeader("Content-Type","multipart/form-data");

        String content = "--\r\n"+
        "Content-Disposition: form-data; name=\"fileName\"\r\n"+
        "Content-Type: text/plain; charset=US-ASCII\r\n"+
        "Content-Transfer-Encoding: 8bit\r\n"+
        "\r\n"+
        "abc\r\n"+
        "--\r\n"+
        "Content-Disposition: form-data; name=\"desc\"\r\n"+ 
        "Content-Type: text/plain; charset=US-ASCII\r\n"+ 
        "Content-Transfer-Encoding: 8bit\r\n"+
        "\r\n"+
        "123\r\n"+ 
        "--\r\n"+ 
        "Content-Disposition: form-data; name=\"title\"\r\n"+
        "Content-Type: text/plain; charset=US-ASCII\r\n"+
        "Content-Transfer-Encoding: 8bit\r\n"+ 
        "\r\n"+
        "ttt\r\n"+ 
        "--\r\n"+
        "Content-Disposition: form-data; name=\"fileup\"; filename=\"test.upload\"\r\n"+
        "Content-Type: application/octet-stream\r\n"+
        "Content-Transfer-Encoding: binary\r\n"+ 
        "\r\n"+
        "000\r\n"+ 
        "----\r\n";
        request.setContent(content);

        response.parse(tester.getResponses(request.generate()));
        assertTrue(response.getMethod()==null);
        assertEquals(HttpServletResponse.SC_OK,response.getStatus());
    }
    
    
    @Test
    public void testLFOnlyRequest() throws Exception
    { 
        String boundary="XyXyXy";
        // generated and parsed test
        HttpTester request = new HttpTester();
        HttpTester response = new HttpTester();
        tester.addServlet(BoundaryServlet.class,"/testb");
        tester.setAttribute("fileName", "abc");
        tester.setAttribute("desc", "123");
        tester.setAttribute("title", "ttt");
        request.setMethod("POST");
        request.setVersion("HTTP/1.0");
        request.setHeader("Host","tester");
        request.setURI("/context/testb");
        request.setHeader("Content-Type","multipart/form-data; boundary="+boundary);

        String content = "--XyXyXy\n"+
        "Content-Disposition: form-data; name=\"fileName\"\n"+
        "Content-Type: text/plain; charset=US-ASCII\n"+
        "Content-Transfer-Encoding: 8bit\n"+
        "\n"+
        "abc\n"+
        "--XyXyXy\n"+
        "Content-Disposition: form-data; name=\"desc\"\n"+ 
        "Content-Type: text/plain; charset=US-ASCII\n"+ 
        "Content-Transfer-Encoding: 8bit\n"+
        "\n"+
        "123\n"+ 
        "--XyXyXy\n"+ 
        "Content-Disposition: form-data; name=\"title\"\n"+
        "Content-Type: text/plain; charset=US-ASCII\n"+
        "Content-Transfer-Encoding: 8bit\n"+ 
        "\n"+
        "ttt\n"+ 
        "--XyXyXy\n"+
        "Content-Disposition: form-data; name=\"fileup\"; filename=\"test.upload\"\n"+
        "Content-Type: application/octet-stream\n"+
        "Content-Transfer-Encoding: binary\n"+ 
        "\n"+
        "000\n"+ 
        "--XyXyXy--\n";
        request.setContent(content);

        response.parse(tester.getResponses(request.generate()));
        assertTrue(response.getMethod()==null);
        assertEquals(HttpServletResponse.SC_OK,response.getStatus()); 
    }
    
    
    @Test
    public void testCROnlyRequest() throws Exception
    { 
        String boundary="XyXyXy";
        // generated and parsed test
        HttpTester request = new HttpTester();
        HttpTester response = new HttpTester();
        tester.addServlet(BoundaryServlet.class,"/testb");
        tester.setAttribute("fileName", "abc");
        tester.setAttribute("desc", "123");
        tester.setAttribute("title", "ttt");
        request.setMethod("POST");
        request.setVersion("HTTP/1.0");
        request.setHeader("Host","tester");
        request.setURI("/context/testb");
        request.setHeader("Content-Type","multipart/form-data; boundary="+boundary);

        String content = "--XyXyXy\r"+
        "Content-Disposition: form-data; name=\"fileName\"\r"+
        "Content-Type: text/plain; charset=US-ASCII\r"+
        "Content-Transfer-Encoding: 8bit\r"+
        "\r"+
        "abc\r"+
        "--XyXyXy\r"+
        "Content-Disposition: form-data; name=\"desc\"\r"+ 
        "Content-Type: text/plain; charset=US-ASCII\r"+ 
        "Content-Transfer-Encoding: 8bit\r"+
        "\r"+
        "123\r"+ 
        "--XyXyXy\r"+ 
        "Content-Disposition: form-data; name=\"title\"\r"+
        "Content-Type: text/plain; charset=US-ASCII\r"+
        "Content-Transfer-Encoding: 8bit\r"+ 
        "\r"+
        "ttt\r"+ 
        "--XyXyXy\r"+
        "Content-Disposition: form-data; name=\"fileup\"; filename=\"test.upload\"\r"+
        "Content-Type: application/octet-stream\r"+
        "Content-Transfer-Encoding: binary\r"+ 
        "\r"+
        "000\r"+ 
        "--XyXyXy--\r";
        request.setContent(content);

        response.parse(tester.getResponses(request.generate()));
        assertTrue(response.getMethod()==null);
        assertEquals(HttpServletResponse.SC_OK,response.getStatus()); 
    }
    
    
    @Test
    public void testCROnlyWithEmbeddedLFRequest() throws Exception
    { 
        String boundary="XyXyXy";
        // generated and parsed test
        HttpTester request = new HttpTester();
        HttpTester response = new HttpTester();
        tester.addServlet(BoundaryServlet.class,"/testb");
        tester.setAttribute("fileName", "\nabc\n");
        tester.setAttribute("desc", "\n123\n");
        tester.setAttribute("title", "\nttt\n");
        request.setMethod("POST");
        request.setVersion("HTTP/1.0");
        request.setHeader("Host","tester");
        request.setURI("/context/testb");
        request.setHeader("Content-Type","multipart/form-data; boundary="+boundary);

        String content = "--XyXyXy\r"+
        "Content-Disposition: form-data; name=\"fileName\"\r"+
        "Content-Type: text/plain; charset=US-ASCII\r"+
        "Content-Transfer-Encoding: 8bit\r"+
        "\r"+
        "\nabc\n"+
        "\r"+
        "--XyXyXy\r"+
        "Content-Disposition: form-data; name=\"desc\"\r"+ 
        "Content-Type: text/plain; charset=US-ASCII\r"+ 
        "Content-Transfer-Encoding: 8bit\r"+
        "\r"+
        "\n123\n"+ 
        "\r"+
        "--XyXyXy\r"+ 
        "Content-Disposition: form-data; name=\"title\"\r"+
        "Content-Type: text/plain; charset=US-ASCII\r"+
        "Content-Transfer-Encoding: 8bit\r"+ 
        "\r"+
        "\nttt\n"+ 
        "\r"+
        "--XyXyXy\r"+
        "Content-Disposition: form-data; name=\"fileup\"; filename=\"test.upload\"\r"+
        "Content-Type: application/octet-stream\r"+
        "Content-Transfer-Encoding: binary\r"+ 
        "\r"+
        "000\r"+ 
        "--XyXyXy--\r";
        request.setContent(content);

        response.parse(tester.getResponses(request.generate()));
        assertTrue(response.getMethod()==null);
        assertEquals(HttpServletResponse.SC_OK,response.getStatus()); 
    }
    
    
    @Test
    public void testNoBody()
    throws Exception
    {
        String boundary="XyXyXy";
        // generated and parsed test
        HttpTester request = new HttpTester();
        HttpTester response = new HttpTester();
        request.setMethod("POST");
        request.setVersion("HTTP/1.0");
        request.setHeader("Host","tester");
        request.setURI("/context/dump");
        request.setHeader("Content-Type","multipart/form-data; boundary="+boundary);
        
        response.parse(tester.getResponses(request.generate()));
        assertTrue(response.getMethod()==null);
        assertEquals(HttpServletResponse.SC_INTERNAL_SERVER_ERROR, response.getStatus());
        assertTrue(response.getReason().startsWith("Missing content"));
    }

    @Test
    public void testWhitespaceBodyWithCRLF()
    throws Exception
    {
        String whitespace = "              \n\n\n\r\n\r\n\r\n\r\n";

        String boundary="XyXyXy";
        // generated and parsed test
        HttpTester request = new HttpTester();
        HttpTester response = new HttpTester();
        request.setMethod("POST");
        request.setVersion("HTTP/1.0");
        request.setHeader("Host","tester");
        request.setURI("/context/dump");
        request.setHeader("Content-Type","multipart/form-data; boundary="+boundary);
        request.setContent(whitespace);
        
        response.parse(tester.getResponses(request.generate()));
        assertTrue(response.getMethod()==null);
        assertEquals(HttpServletResponse.SC_INTERNAL_SERVER_ERROR, response.getStatus());
        assertTrue(response.getReason().startsWith("Missing initial"));
    }
    
  
    @Test
    public void testWhitespaceBody()
    throws Exception
    {
        String whitespace = " ";

        String boundary="XyXyXy";
        // generated and parsed test
        HttpTester request = new HttpTester();
        HttpTester response = new HttpTester();
        request.setMethod("POST");
        request.setVersion("HTTP/1.0");
        request.setHeader("Host","tester");
        request.setURI("/context/dump");
        request.setHeader("Content-Type","multipart/form-data; boundary="+boundary);
        request.setContent(whitespace);
        
        response.parse(tester.getResponses(request.generate()));
        assertTrue(response.getMethod()==null);
        assertEquals(HttpServletResponse.SC_INTERNAL_SERVER_ERROR, response.getStatus());
        assertTrue(response.getReason().startsWith("Missing initial"));
    }


    

    /*
     * see the testParameterMap test
     *
     */
    public static class TestServletParameterMap extends DumpServlet
    {

        @Override
        protected void doPost(HttpServletRequest req, HttpServletResponse resp) throws ServletException, IOException
        {
<<<<<<< HEAD
            assertEquals("How now brown cow.", req.getParameterMap().get("strupContent-Type:"));
=======
            String content = (String)req.getParameterMap().get("\"strup\"Content-Type: application/octet-stream");
            
            assertThat(content, containsString("How now brown cow."));
                   
>>>>>>> 72026315
            super.doPost(req, resp);
        }
        
    }
    
    /** 
     * Validate that the getParameterMap() call is correctly unencoding the parameters in the 
     * map that it returns.
     * @throws Exception
     */
    @Test
    public void testParameterMap() throws Exception
    {
        // generated and parsed test
        HttpTester request = new HttpTester();
        HttpTester response = new HttpTester();

        tester.addServlet(TestServletParameterMap.class,"/test2");
        
        // test GET
        request.setMethod("POST");
        request.setVersion("HTTP/1.0");
        request.setHeader("Host","tester");
        request.setURI("/context/test2");
        
        String boundary="XyXyXy";
        request.setHeader("Content-Type","multipart/form-data; boundary="+boundary);
        
        
        String content = "--" + boundary + "\r\n"+
        "Content-Disposition: form-data; name=\"fileup\"; filename=\"Diplomsko Delo Lektorirano KON&#268;NA.doc\"\r\n"+
        "Content-Type: application/octet-stream\r\n\r\n"+
        "How now brown cow."+
        "\r\n--" + boundary + "\r\n"+
        "Content-Disposition: form-data; name=\"strup\""+
        "Content-Type: application/octet-stream\r\n\r\n"+
        "How now brown cow."+
        "\r\n--" + boundary + "--\r\n\r\n";
        
        request.setContent(content);
        
        response.parse(tester.getResponses(request.generate()));
        assertTrue(response.getMethod()==null);
        assertEquals(HttpServletResponse.SC_OK,response.getStatus());
        assertTrue(response.getContent().indexOf("brown cow")>=0);
    }
    
    public static class DumpServlet extends HttpServlet
    {
        private static final long serialVersionUID = 201012011130L;

        /* ------------------------------------------------------------ */
        /**
         * @see javax.servlet.http.HttpServlet#doPost(javax.servlet.http.HttpServletRequest, javax.servlet.http.HttpServletResponse)
         */
        @Override
        protected void doPost(HttpServletRequest req, HttpServletResponse resp) throws ServletException, IOException
        {
            FileInputStream in = null;
            try {
                File file = (File)req.getAttribute("fileup");
                in = new FileInputStream(file);
                
                PrintWriter out = resp.getWriter();
                out.printf("Filename [%s]\r\n", req.getParameter("fileup"));
                out.println(IO.toString(in));
            } finally {
                IO.close(in);
            }
        }
    }
}<|MERGE_RESOLUTION|>--- conflicted
+++ resolved
@@ -18,21 +18,19 @@
 
 package org.eclipse.jetty.servlets;
 
+import static org.junit.Assert.*;
 import static org.hamcrest.Matchers.*;
-import static org.junit.Assert.*;
 
 import java.io.File;
 import java.io.FileInputStream;
 import java.io.IOException;
-<<<<<<< HEAD
 import java.io.OutputStream;
+import java.io.PrintWriter;
 import java.net.Socket;
 import java.net.URL;
 import java.util.EnumSet;
 import java.util.Enumeration;
-=======
-import java.io.PrintWriter;
->>>>>>> 72026315
+import java.util.Map;
 
 import javax.servlet.DispatcherType;
 import javax.servlet.ServletException;
@@ -45,6 +43,7 @@
 import org.eclipse.jetty.testing.HttpTester;
 import org.eclipse.jetty.testing.ServletTester;
 import org.eclipse.jetty.util.IO;
+import org.eclipse.jetty.util.QuotedStringTokenizer;
 import org.junit.After;
 import org.junit.Before;
 import org.junit.Test;
@@ -666,21 +665,13 @@
      */
     public static class TestServletParameterMap extends DumpServlet
     {
-
         @Override
         protected void doPost(HttpServletRequest req, HttpServletResponse resp) throws ServletException, IOException
         {
-<<<<<<< HEAD
-            assertEquals("How now brown cow.", req.getParameterMap().get("strupContent-Type:"));
-=======
-            String content = (String)req.getParameterMap().get("\"strup\"Content-Type: application/octet-stream");
-            
-            assertThat(content, containsString("How now brown cow."));
-                   
->>>>>>> 72026315
+            String[] content = req.getParameterMap().get("\"strup\"Content-Type: application/octet-stream");           
+            assertThat (content[0], containsString("How now brown cow."));
             super.doPost(req, resp);
-        }
-        
+        }        
     }
     
     /** 
