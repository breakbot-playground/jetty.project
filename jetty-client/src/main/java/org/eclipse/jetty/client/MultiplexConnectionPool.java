//
// ========================================================================
// Copyright (c) 1995-2020 Mort Bay Consulting Pty Ltd and others.
//
// This program and the accompanying materials are made available under
// the terms of the Eclipse Public License 2.0 which is available at
// https://www.eclipse.org/legal/epl-2.0
//
// This Source Code may also be made available under the following
// Secondary Licenses when the conditions for such availability set
// forth in the Eclipse Public License, v. 2.0 are satisfied:
// the Apache License v2.0 which is available at
// https://www.apache.org/licenses/LICENSE-2.0
//
// SPDX-License-Identifier: EPL-2.0 OR Apache-2.0
// ========================================================================
//

package org.eclipse.jetty.client;

import org.eclipse.jetty.util.Callback;
<<<<<<< HEAD
import org.eclipse.jetty.util.component.Dumpable;
import org.eclipse.jetty.util.component.DumpableCollection;
import org.eclipse.jetty.util.thread.AutoLock;
import org.eclipse.jetty.util.thread.Sweeper;
import org.slf4j.Logger;
import org.slf4j.LoggerFactory;
=======
import org.eclipse.jetty.util.annotation.ManagedAttribute;
import org.eclipse.jetty.util.annotation.ManagedObject;
>>>>>>> dbeac5eb

@ManagedObject
public class MultiplexConnectionPool extends AbstractConnectionPool implements ConnectionPool.Multiplexable
{
<<<<<<< HEAD
    private static final Logger LOG = LoggerFactory.getLogger(MultiplexConnectionPool.class);

    private final AutoLock lock = new AutoLock();
    private final Deque<Holder> idleConnections;
    private final Map<Connection, Holder> activeConnections;
    private int maxMultiplex;

=======
>>>>>>> dbeac5eb
    public MultiplexConnectionPool(HttpDestination destination, int maxConnections, Callback requester, int maxMultiplex)
    {
        this(destination, maxConnections, true, requester, maxMultiplex);
    }

    public MultiplexConnectionPool(HttpDestination destination, int maxConnections, boolean cache, Callback requester, int maxMultiplex)
    {
        super(destination, maxConnections, cache, requester);
        setMaxMultiplex(maxMultiplex);
    }

    @Override
    @ManagedAttribute(value = "The multiplexing factor of connections")
    public int getMaxMultiplex()
    {
<<<<<<< HEAD
        try (AutoLock l = lock.lock())
        {
            return maxMultiplex;
        }
=======
        return super.getMaxMultiplex();
>>>>>>> dbeac5eb
    }

    @Override
    public void setMaxMultiplex(int maxMultiplex)
    {
<<<<<<< HEAD
        try (AutoLock l = lock.lock())
        {
            this.maxMultiplex = maxMultiplex;
        }
    }

    @Override
    public boolean accept(Connection connection)
    {
        boolean accepted = super.accept(connection);
        if (LOG.isDebugEnabled())
            LOG.debug("Accepted {} {}", accepted, connection);
        if (accepted)
        {
            try (AutoLock l = lock.lock())
            {
                Holder holder = new Holder(connection);
                activeConnections.put(connection, holder);
                ++holder.count;
            }
            active(connection);
        }
        return accepted;
    }

    @Override
    public boolean isActive(Connection connection)
    {
        try (AutoLock l = lock.lock())
        {
            return activeConnections.containsKey(connection);
        }
    }

    @Override
    protected void onCreated(Connection connection)
    {
        try (AutoLock l = lock.lock())
        {
            // Use "cold" connections as last.
            idleConnections.offer(new Holder(connection));
        }
        idle(connection, false);
    }

    @Override
    protected Connection activate()
    {
        Holder result = null;
        try (AutoLock l = lock.lock())
        {
            for (Holder holder : activeConnections.values())
            {
                if (holder.count < maxMultiplex)
                {
                    result = holder;
                    break;
                }
            }

            if (result == null)
            {
                Holder holder = idleConnections.poll();
                if (holder == null)
                    return null;
                activeConnections.put(holder.connection, holder);
                result = holder;
            }

            ++result.count;
        }
        return active(result.connection);
    }

    @Override
    public boolean release(Connection connection)
    {
        boolean closed = isClosed();
        boolean idle = false;
        Holder holder;
        try (AutoLock l = lock.lock())
        {
            holder = activeConnections.get(connection);
            if (holder != null)
            {
                int count = --holder.count;
                if (count == 0)
                {
                    activeConnections.remove(connection);
                    if (!closed)
                    {
                        idleConnections.offerFirst(holder);
                        idle = true;
                    }
                }
            }
        }
        if (holder == null)
            return false;

        released(connection);
        if (idle || closed)
            return idle(connection, closed);
        return true;
=======
        super.setMaxMultiplex(maxMultiplex);
>>>>>>> dbeac5eb
    }

    @Override
    @ManagedAttribute(value = "The maximum amount of times a connection is used before it gets closed")
    public int getMaxUsageCount()
    {
<<<<<<< HEAD
        return remove(connection, false);
    }

    protected boolean remove(Connection connection, boolean force)
    {
        boolean activeRemoved = true;
        boolean idleRemoved = false;
        try (AutoLock l = lock.lock())
        {
            Holder holder = activeConnections.remove(connection);
            if (holder == null)
            {
                activeRemoved = false;
                for (Iterator<Holder> iterator = idleConnections.iterator(); iterator.hasNext(); )
                {
                    holder = iterator.next();
                    if (holder.connection == connection)
                    {
                        idleRemoved = true;
                        iterator.remove();
                        break;
                    }
                }
            }
        }
        if (activeRemoved || force)
            released(connection);
        boolean removed = activeRemoved || idleRemoved || force;
        if (removed)
            removed(connection);
        return removed;
    }

    @Override
    public void close()
    {
        super.close();
        List<Connection> connections;
        try (AutoLock l = lock.lock())
        {
            connections = idleConnections.stream().map(holder -> holder.connection).collect(Collectors.toList());
            connections.addAll(activeConnections.keySet());
        }
        close(connections);
=======
        return super.getMaxUsageCount();
>>>>>>> dbeac5eb
    }

    @Override
    public void setMaxUsageCount(int maxUsageCount)
    {
<<<<<<< HEAD
        DumpableCollection active;
        DumpableCollection idle;
        try (AutoLock l = lock.lock())
        {
            active = new DumpableCollection("active", new ArrayList<>(activeConnections.values()));
            idle = new DumpableCollection("idle", new ArrayList<>(idleConnections));
        }
        Dumpable.dumpObjects(out, indent, this, active, idle);
    }

    @Override
    public boolean sweep()
    {
        List<Connection> toSweep = new ArrayList<>();
        try (AutoLock l = lock.lock())
        {
            activeConnections.values().stream()
                .map(holder -> holder.connection)
                .filter(connection -> connection instanceof Sweeper.Sweepable)
                .collect(Collectors.toCollection(() -> toSweep));
        }
        for (Connection connection : toSweep)
        {
            if (((Sweeper.Sweepable)connection).sweep())
            {
                boolean removed = remove(connection, true);
                LOG.warn("Connection swept: {}{}{} from active connections{}{}",
                    connection,
                    System.lineSeparator(),
                    removed ? "Removed" : "Not removed",
                    System.lineSeparator(),
                    dump());
            }
        }
        return false;
    }

    @Override
    public String toString()
    {
        int activeSize;
        int idleSize;
        try (AutoLock l = lock.lock())
        {
            activeSize = activeConnections.size();
            idleSize = idleConnections.size();
        }
        return String.format("%s@%x[connections=%d/%d/%d,multiplex=%d,active=%d,idle=%d]",
            getClass().getSimpleName(),
            hashCode(),
            getPendingConnectionCount(),
            getConnectionCount(),
            getMaxConnectionCount(),
            getMaxMultiplex(),
            activeSize,
            idleSize);
    }

    private static class Holder
    {
        private final Connection connection;
        private int count;

        private Holder(Connection connection)
        {
            this.connection = connection;
        }

        @Override
        public String toString()
        {
            return String.format("%s[%d]", connection, count);
        }
=======
        super.setMaxUsageCount(maxUsageCount);
>>>>>>> dbeac5eb
    }
}<|MERGE_RESOLUTION|>--- conflicted
+++ resolved
@@ -19,31 +19,12 @@
 package org.eclipse.jetty.client;
 
 import org.eclipse.jetty.util.Callback;
-<<<<<<< HEAD
-import org.eclipse.jetty.util.component.Dumpable;
-import org.eclipse.jetty.util.component.DumpableCollection;
-import org.eclipse.jetty.util.thread.AutoLock;
-import org.eclipse.jetty.util.thread.Sweeper;
-import org.slf4j.Logger;
-import org.slf4j.LoggerFactory;
-=======
 import org.eclipse.jetty.util.annotation.ManagedAttribute;
 import org.eclipse.jetty.util.annotation.ManagedObject;
->>>>>>> dbeac5eb
 
 @ManagedObject
 public class MultiplexConnectionPool extends AbstractConnectionPool implements ConnectionPool.Multiplexable
 {
-<<<<<<< HEAD
-    private static final Logger LOG = LoggerFactory.getLogger(MultiplexConnectionPool.class);
-
-    private final AutoLock lock = new AutoLock();
-    private final Deque<Holder> idleConnections;
-    private final Map<Connection, Holder> activeConnections;
-    private int maxMultiplex;
-
-=======
->>>>>>> dbeac5eb
     public MultiplexConnectionPool(HttpDestination destination, int maxConnections, Callback requester, int maxMultiplex)
     {
         this(destination, maxConnections, true, requester, maxMultiplex);
@@ -59,262 +40,25 @@
     @ManagedAttribute(value = "The multiplexing factor of connections")
     public int getMaxMultiplex()
     {
-<<<<<<< HEAD
-        try (AutoLock l = lock.lock())
-        {
-            return maxMultiplex;
-        }
-=======
         return super.getMaxMultiplex();
->>>>>>> dbeac5eb
     }
 
     @Override
     public void setMaxMultiplex(int maxMultiplex)
     {
-<<<<<<< HEAD
-        try (AutoLock l = lock.lock())
-        {
-            this.maxMultiplex = maxMultiplex;
-        }
-    }
-
-    @Override
-    public boolean accept(Connection connection)
-    {
-        boolean accepted = super.accept(connection);
-        if (LOG.isDebugEnabled())
-            LOG.debug("Accepted {} {}", accepted, connection);
-        if (accepted)
-        {
-            try (AutoLock l = lock.lock())
-            {
-                Holder holder = new Holder(connection);
-                activeConnections.put(connection, holder);
-                ++holder.count;
-            }
-            active(connection);
-        }
-        return accepted;
-    }
-
-    @Override
-    public boolean isActive(Connection connection)
-    {
-        try (AutoLock l = lock.lock())
-        {
-            return activeConnections.containsKey(connection);
-        }
-    }
-
-    @Override
-    protected void onCreated(Connection connection)
-    {
-        try (AutoLock l = lock.lock())
-        {
-            // Use "cold" connections as last.
-            idleConnections.offer(new Holder(connection));
-        }
-        idle(connection, false);
-    }
-
-    @Override
-    protected Connection activate()
-    {
-        Holder result = null;
-        try (AutoLock l = lock.lock())
-        {
-            for (Holder holder : activeConnections.values())
-            {
-                if (holder.count < maxMultiplex)
-                {
-                    result = holder;
-                    break;
-                }
-            }
-
-            if (result == null)
-            {
-                Holder holder = idleConnections.poll();
-                if (holder == null)
-                    return null;
-                activeConnections.put(holder.connection, holder);
-                result = holder;
-            }
-
-            ++result.count;
-        }
-        return active(result.connection);
-    }
-
-    @Override
-    public boolean release(Connection connection)
-    {
-        boolean closed = isClosed();
-        boolean idle = false;
-        Holder holder;
-        try (AutoLock l = lock.lock())
-        {
-            holder = activeConnections.get(connection);
-            if (holder != null)
-            {
-                int count = --holder.count;
-                if (count == 0)
-                {
-                    activeConnections.remove(connection);
-                    if (!closed)
-                    {
-                        idleConnections.offerFirst(holder);
-                        idle = true;
-                    }
-                }
-            }
-        }
-        if (holder == null)
-            return false;
-
-        released(connection);
-        if (idle || closed)
-            return idle(connection, closed);
-        return true;
-=======
         super.setMaxMultiplex(maxMultiplex);
->>>>>>> dbeac5eb
     }
 
     @Override
     @ManagedAttribute(value = "The maximum amount of times a connection is used before it gets closed")
     public int getMaxUsageCount()
     {
-<<<<<<< HEAD
-        return remove(connection, false);
-    }
-
-    protected boolean remove(Connection connection, boolean force)
-    {
-        boolean activeRemoved = true;
-        boolean idleRemoved = false;
-        try (AutoLock l = lock.lock())
-        {
-            Holder holder = activeConnections.remove(connection);
-            if (holder == null)
-            {
-                activeRemoved = false;
-                for (Iterator<Holder> iterator = idleConnections.iterator(); iterator.hasNext(); )
-                {
-                    holder = iterator.next();
-                    if (holder.connection == connection)
-                    {
-                        idleRemoved = true;
-                        iterator.remove();
-                        break;
-                    }
-                }
-            }
-        }
-        if (activeRemoved || force)
-            released(connection);
-        boolean removed = activeRemoved || idleRemoved || force;
-        if (removed)
-            removed(connection);
-        return removed;
-    }
-
-    @Override
-    public void close()
-    {
-        super.close();
-        List<Connection> connections;
-        try (AutoLock l = lock.lock())
-        {
-            connections = idleConnections.stream().map(holder -> holder.connection).collect(Collectors.toList());
-            connections.addAll(activeConnections.keySet());
-        }
-        close(connections);
-=======
         return super.getMaxUsageCount();
->>>>>>> dbeac5eb
     }
 
     @Override
     public void setMaxUsageCount(int maxUsageCount)
     {
-<<<<<<< HEAD
-        DumpableCollection active;
-        DumpableCollection idle;
-        try (AutoLock l = lock.lock())
-        {
-            active = new DumpableCollection("active", new ArrayList<>(activeConnections.values()));
-            idle = new DumpableCollection("idle", new ArrayList<>(idleConnections));
-        }
-        Dumpable.dumpObjects(out, indent, this, active, idle);
-    }
-
-    @Override
-    public boolean sweep()
-    {
-        List<Connection> toSweep = new ArrayList<>();
-        try (AutoLock l = lock.lock())
-        {
-            activeConnections.values().stream()
-                .map(holder -> holder.connection)
-                .filter(connection -> connection instanceof Sweeper.Sweepable)
-                .collect(Collectors.toCollection(() -> toSweep));
-        }
-        for (Connection connection : toSweep)
-        {
-            if (((Sweeper.Sweepable)connection).sweep())
-            {
-                boolean removed = remove(connection, true);
-                LOG.warn("Connection swept: {}{}{} from active connections{}{}",
-                    connection,
-                    System.lineSeparator(),
-                    removed ? "Removed" : "Not removed",
-                    System.lineSeparator(),
-                    dump());
-            }
-        }
-        return false;
-    }
-
-    @Override
-    public String toString()
-    {
-        int activeSize;
-        int idleSize;
-        try (AutoLock l = lock.lock())
-        {
-            activeSize = activeConnections.size();
-            idleSize = idleConnections.size();
-        }
-        return String.format("%s@%x[connections=%d/%d/%d,multiplex=%d,active=%d,idle=%d]",
-            getClass().getSimpleName(),
-            hashCode(),
-            getPendingConnectionCount(),
-            getConnectionCount(),
-            getMaxConnectionCount(),
-            getMaxMultiplex(),
-            activeSize,
-            idleSize);
-    }
-
-    private static class Holder
-    {
-        private final Connection connection;
-        private int count;
-
-        private Holder(Connection connection)
-        {
-            this.connection = connection;
-        }
-
-        @Override
-        public String toString()
-        {
-            return String.format("%s[%d]", connection, count);
-        }
-=======
         super.setMaxUsageCount(maxUsageCount);
->>>>>>> dbeac5eb
     }
 }